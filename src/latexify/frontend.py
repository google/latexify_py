--- conflicted
+++ resolved
@@ -5,14 +5,10 @@
 from collections.abc import Callable
 from typing import Any
 
-<<<<<<< HEAD
-from latexify import exceptions, latexify_visitor, parser
-=======
-import dill
-
-from latexify import exceptions, latexify_visitor
->>>>>>> af68c096
-from latexify.transformers.identifier_replacer import IdentifierReplacer
+from latexify import exceptions
+from latexify import latexify_visitor
+from latexify import parser
+from latexify import transformers
 
 
 def get_latex(
@@ -41,21 +37,6 @@
 
     Returns:
         Generatee LaTeX description.
-<<<<<<< HEAD
-=======
-
-    Raises:
-        latexify.exceptions.LatexifyError: Something went wrong during conversion.
-    """
-    try:
-        source = inspect.getsource(fn)
-    except Exception:
-        # Maybe running on console.
-        source = dill.source.getsource(fn)
-
-    # Remove extra indentation so that ast.parse runs correctly.
-    source = textwrap.dedent(source)
->>>>>>> af68c096
 
     Raises:
         latexify.exceptions.LatexifyError: Something went wrong during conversion.
@@ -63,7 +44,7 @@
     tree = parser.parse_function(fn)
 
     if identifiers is not None:
-        tree = IdentifierReplacer(identifiers).visit(tree)
+        tree = transformers.IdentifierReplacer(identifiers).visit(tree)
 
     visitor = latexify_visitor.LatexifyVisitor(
         use_math_symbols=use_math_symbols,
