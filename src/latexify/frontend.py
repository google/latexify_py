--- conflicted
+++ resolved
@@ -6,7 +6,6 @@
 from collections.abc import Callable
 from typing import Any
 
-<<<<<<< HEAD
 from latexify import codegen
 from latexify import exceptions
 from latexify import parser
@@ -14,50 +13,22 @@
 from latexify import config as cfg
 
 
+# TODO(odashi): move expand_functions to Config.
 def get_latex(
-    fn: Callable[..., Any], *, config: cfg.Config | None = None, **kwargs
-=======
-from latexify import codegen, exceptions, parser, transformers
-
-
-def get_latex(
-    fn: Callable[..., Any],
-    *,
-    identifiers: dict[str, str] | None = None,
+    fn: Callable[..., Any], *,
+    config: cfg.Config | None = None,
     expand_functions: set[str] | None = None,
-    reduce_assignments: bool = False,
-    use_math_symbols: bool = False,
-    use_raw_function_name: bool = False,
-    use_signature: bool = True,
-    use_set_symbols: bool = False,
->>>>>>> 70347a2b
+    **kwargs,
 ) -> str:
     """Obtains LaTeX description from the function's source.
 
     Args:
         fn: Reference to a function to analyze.
-<<<<<<< HEAD
         config: use defined Config object, if it is None, it will be automatic assigned
             with default value.
+        expand_functions: If set, the names of the functions to expand.
         **kwargs: dict of Config field values that could be defined individually
             by users.
-=======
-        identifiers: If set, the mapping to replace identifier names in the function.
-            Keys are the original names of the identifiers, and corresponding values are
-            the replacements.
-            Both keys and values have to represent valid Python identifiers:
-            ^[A-Za-z_][A-Za-z0-9_]*$
-        expand_functions: If set, the names of the functions to expand.
-        reduce_assignments: If True, assignment statements are used to synthesize
-            the final expression.
-        use_math_symbols: Whether to convert identifiers with a math symbol surface
-            (e.g., "alpha") to the LaTeX symbol (e.g., "\\alpha").
-        use_raw_function_name: Whether to keep underscores "_" in the function name,
-            or convert it to subscript.
-        use_signature: Whether to add the function signature before the expression or
-            not.
-        use_set_symbols: Whether to use set symbols or not.
->>>>>>> 70347a2b
 
     Returns:
         Generatee LaTeX description.
