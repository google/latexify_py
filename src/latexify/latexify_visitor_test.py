"""Tests for latexify.latexify_visitor."""

import ast
import pytest

from latexify.latexify_visitor import LatexifyVisitor


@pytest.mark.parametrize(
    "code,latex",
    [
        # 1 comparator
        ("a == b", "{a = b}"),
        ("a > b", "{a > b}"),
        ("a >= b", r"{a \ge b}"),
        ("a in b", r"{a \in b}"),
        ("a is b", r"{a \equiv b}"),
        ("a is not b", r"{a \not\equiv b}"),
        ("a < b", "{a < b}"),
        ("a <= b", r"{a \le b}"),
        ("a != b", r"{a \ne b}"),
        ("a not in b", r"{a \notin b}"),
        # 2 comparators
        ("a == b == c", "{a = b = c}"),
        ("a == b > c", "{a = b > c}"),
        ("a == b >= c", r"{a = b \ge c}"),
        ("a == b < c", "{a = b < c}"),
        ("a == b <= c", r"{a = b \le c}"),
        ("a > b == c", "{a > b = c}"),
        ("a > b > c", "{a > b > c}"),
        ("a > b >= c", r"{a > b \ge c}"),
        ("a >= b == c", r"{a \ge b = c}"),
        ("a >= b > c", r"{a \ge b > c}"),
        ("a >= b >= c", r"{a \ge b \ge c}"),
        ("a < b == c", "{a < b = c}"),
        ("a < b < c", "{a < b < c}"),
        ("a < b <= c", r"{a < b \le c}"),
        ("a <= b == c", r"{a \le b = c}"),
        ("a <= b < c", r"{a \le b < c}"),
        ("a <= b <= c", r"{a \le b \le c}"),
    ],
)
def test_visit_compare(code: str, latex: str) -> None:
    tree = ast.parse(code).body[0].value
    assert isinstance(tree, ast.Compare)
<<<<<<< HEAD
    assert LatexifyVisitor().visit(tree) == latex


def test_visit_compare_multiple() -> None:
    tree = ast.parse("a < b < c").body[0].value
    assert isinstance(tree, ast.Compare)
    with pytest.raises(SyntaxError, match=r"^Multiple compares are not supported\.$"):
        LatexifyVisitor().visit(tree)


@pytest.mark.parametrize(
    "code,latex",
    [
        ("a and b", r"{\left( a \right) \land \left( b \right)}"),
        (
            "a and b and c",
            r"{\left( a \right) \land \left( b \right) \land \left( c \right)}",
        ),
        ("a or b", r"{\left( a \right) \lor \left( b \right)}"),
        (
            "a or b or c",
            r"{\left( a \right) \lor \left( b \right) \lor \left( c \right)}",
        ),
    ],
)
def test_visit_boolop(code: str, latex: str) -> None:
    tree = ast.parse(code).body[0].value
    assert isinstance(tree, ast.BoolOp)
=======
>>>>>>> 46c15405
    assert LatexifyVisitor().visit(tree) == latex<|MERGE_RESOLUTION|>--- conflicted
+++ resolved
@@ -43,15 +43,7 @@
 def test_visit_compare(code: str, latex: str) -> None:
     tree = ast.parse(code).body[0].value
     assert isinstance(tree, ast.Compare)
-<<<<<<< HEAD
     assert LatexifyVisitor().visit(tree) == latex
-
-
-def test_visit_compare_multiple() -> None:
-    tree = ast.parse("a < b < c").body[0].value
-    assert isinstance(tree, ast.Compare)
-    with pytest.raises(SyntaxError, match=r"^Multiple compares are not supported\.$"):
-        LatexifyVisitor().visit(tree)
 
 
 @pytest.mark.parametrize(
@@ -72,6 +64,4 @@
 def test_visit_boolop(code: str, latex: str) -> None:
     tree = ast.parse(code).body[0].value
     assert isinstance(tree, ast.BoolOp)
-=======
->>>>>>> 46c15405
     assert LatexifyVisitor().visit(tree) == latex