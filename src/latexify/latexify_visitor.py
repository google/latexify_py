"""Latexify core AST visitor."""

from __future__ import annotations

import ast
from typing import ClassVar

from latexify import constants
from latexify import math_symbols
from latexify import node_visitor_base


class LatexifyVisitor(node_visitor_base.NodeVisitorBase):
    """Latexify AST visitor."""

    _math_symbol_converter: math_symbols.MathSymbolConverter
    _use_raw_function_name: bool
    _reduce_assignments: bool

    # TODO(odashi): This variable can be function-level. Remove it from the object.
    _assign_var: dict[str, str]

    def __init__(
        self,
        *,
        use_math_symbols: bool = False,
        use_raw_function_name: bool = False,
        reduce_assignments: bool = True,
    ):
        """Initializer.

        Args:
            use_math_symbols: Whether to convert identifiers with a math symbol surface
                (e.g., "alpha") to the LaTeX symbol (e.g., "\\alpha").
            use_raw_function_name: Whether to keep underscores "_" in the function name,
                or convert it to subscript.
            reduce_assignments: If True, assignment statements are used to synthesize
                the final expression.
        """
        self._math_symbol_converter = math_symbols.MathSymbolConverter(
            enabled=use_math_symbols
        )
        self._use_raw_function_name = use_raw_function_name
        self._reduce_assignments = reduce_assignments

        self.assign_var = {}

    def generic_visit(self, node, action):
        return str(node)

    def visit_Module(self, node, action):  # pylint: disable=invalid-name
        return self.visit(node.body[0], "multi_lines")

    def visit_FunctionDef(self, node, action):  # pylint: disable=invalid-name
        name_str = str(node.name)
        if self._use_raw_function_name:
            name_str = name_str.replace(r"_", r"\_")
        name_str = r"\mathrm{" + name_str + "}"

        arg_strs = [
            self._math_symbol_converter.convert(str(arg.arg)) for arg in node.args.args
        ]

        body_str = ""
        assign_vars = []
        for el in node.body:
            if isinstance(el, ast.FunctionDef):
                if self._reduce_assignments:
                    body_str = self.visit(el, "in_line")
                    self.assign_var[el.name] = rf"\left( {body_str} \right)"
                else:
                    body_str = self.visit(el, "multi_lines")
                    assign_vars.append(body_str + r" \\ ")
            else:
                body_str = self.visit(el)
                if not self._reduce_assignments and isinstance(el, ast.Assign):
                    assign_vars.append(body_str)
                elif isinstance(el, ast.Return):
                    break
        if body_str == "":
            raise ValueError("`return` missing")

        return name_str, arg_strs, assign_vars, body_str

    def visit_FunctionDef_multi_lines(self, node):
        name_str, arg_strs, assign_vars, body_str = self.visit_FunctionDef(node, None)
        return (
            "".join(assign_vars)
            + name_str
            + "("
            + ", ".join(arg_strs)
            + r") \triangleq "
            + body_str
        )

    def visit_FunctionDef_in_line(self, node):
        name_str, arg_strs, assign_vars, body_str = self.visit_FunctionDef(node, None)
        return "".join(assign_vars) + body_str

    def visit_Assign(self, node, action):
        var = self.visit(node.value)
        if self._reduce_assignments:
            self.assign_var[node.targets[0].id] = rf"\left( {var} \right)"
            return None
        else:
            return rf"{node.targets[0].id} \triangleq {var} \\ "

    def visit_Return(self, node, action):  # pylint: disable=invalid-name
        return self.visit(node.value)

    def visit_Tuple(self, node, action):  # pylint: disable=invalid-name
        elts = [self.visit(i) for i in node.elts]
        return r"\left( " + r"\space,\space ".join(elts) + r"\right) "

    def visit_List(self, node, action):  # pylint: disable=invalid-name
        elts = [self.visit(i) for i in node.elts]
        return r"\left[ " + r"\space,\space ".join(elts) + r"\right] "

    def visit_Set(self, node, action):  # pylint: disable=invalid-name
        elts = [self.visit(i) for i in node.elts]
        return r"\left\{ " + r"\space,\space ".join(elts) + r"\right\} "

    def visit_Call(self, node, action):  # pylint: disable=invalid-name
        """Visit a call node."""

        def _decorated_lstr_and_arg(node, callee_str, lstr):
            """Decorates lstr and get its associated arguments"""
            if callee_str == "sum" and isinstance(node.args[0], ast.GeneratorExp):
                generator_info = self.visit(node.args[0], constants.actions.SET_BOUNDS)
                arg_str, comprehension = generator_info
                var_comp, args_comp = comprehension
                if len(args_comp) == 1:
                    arg1, arg2 = "0", args_comp[0]
                else:
                    arg1, arg2 = args_comp
                # the second arg in range func is exclusive
                try:
                    arg2 = str(int(arg2) - 1)
                except ValueError:
                    arg2 += "-1"

                decorator = r"_{{{}={}}}^{{{}}}".format(var_comp, arg1, arg2)
                lstr = r"\sum" + decorator + r" \left({"

            else:
                arg_strs = [self.visit(arg) for arg in node.args]
                arg_str = ", ".join(arg_strs)

            return lstr, arg_str

        callee_str = self.visit(node.func)
        if self._reduce_assignments and (
            getattr(node.func, "id", None) in self.assign_var.keys()
            or getattr(node.func, "attr", None) in self.assign_var.keys()
        ):
            return callee_str
        else:
            for prefix in constants.PREFIXES:
                if callee_str.startswith(f"{prefix}."):
                    callee_str = callee_str[len(prefix) + 1 :]
                    break

            lstr, rstr = constants.BUILTIN_CALLEES.get(callee_str, (None, None))
            if lstr is None:
                lstr = r"\mathrm{" + callee_str + r"}\left("
                rstr = r"\right)"

            lstr, arg_str = _decorated_lstr_and_arg(node, callee_str, lstr)
            return lstr + arg_str + rstr

    def visit_Attribute(self, node, action):  # pylint: disable=invalid-name
        vstr = self.visit(node.value)
        astr = str(node.attr)
        return vstr + "." + astr

    def visit_Name(self, node, action):  # pylint: disable=invalid-name
        if self._reduce_assignments and node.id in self.assign_var.keys():
            return self.assign_var[node.id]

        return self._math_symbol_converter.convert(str(node.id))

    def visit_Constant(self, node, action):  # pylint: disable=invalid-name
        # for python >= 3.8
        return str(node.n)

    def visit_Num(self, node, action):  # pylint: disable=invalid-name
        # for python < 3.8
        return str(node.n)

    def visit_UnaryOp(self, node, action):  # pylint: disable=invalid-name
        """Visit a unary op node."""

        def _wrap(child):
            latex = self.visit(child)
            if isinstance(child, ast.BinOp) and isinstance(
                child.op, (ast.Add, ast.Sub)
            ):
                return r"\left(" + latex + r"\right)"
            return latex

        reprs = {
            ast.UAdd: (lambda: _wrap(node.operand)),
            ast.USub: (lambda: "-" + _wrap(node.operand)),
            ast.Not: (lambda: r"\lnot\left(" + _wrap(node.operand) + r"\right)"),
        }

        if type(node.op) in reprs:
            return reprs[type(node.op)]()
        return r"\mathrm{unknown\_uniop}(" + self.visit(node.operand) + ")"

    def visit_BinOp(self, node, action):  # pylint: disable=invalid-name
        """Visit a binary op node."""
        priority = constants.BIN_OP_PRIORITY

        def _unwrap(child):
            return self.visit(child)

        def _wrap(child):
            latex = _unwrap(child)
            if isinstance(child, ast.BinOp):
                cp = priority[type(child.op)] if type(child.op) in priority else 100
                pp = priority[type(node.op)] if type(node.op) in priority else 100
                if cp < pp:
                    return "(" + latex + ")"
            return latex

        lhs = node.left
        rhs = node.right
        reprs = {
            ast.Add: (lambda: _wrap(lhs) + " + " + _wrap(rhs)),
            ast.Sub: (lambda: _wrap(lhs) + " - " + _wrap(rhs)),
            ast.Mult: (lambda: _wrap(lhs) + _wrap(rhs)),
            ast.MatMult: (lambda: _wrap(lhs) + _wrap(rhs)),
            ast.Div: (lambda: r"\frac{" + _unwrap(lhs) + "}{" + _unwrap(rhs) + "}"),
            ast.FloorDiv: (
                lambda: r"\left\lfloor\frac{"
                + _unwrap(lhs)
                + "}{"
                + _unwrap(rhs)
                + r"}\right\rfloor"
            ),
            ast.Mod: (lambda: _wrap(lhs) + r" \bmod " + _wrap(rhs)),
            ast.Pow: (lambda: _wrap(lhs) + "^{" + _unwrap(rhs) + "}"),
        }

        if type(node.op) in reprs:
            return reprs[type(node.op)]()
        return r"\mathrm{unknown\_binop}(" + _unwrap(lhs) + ", " + _unwrap(rhs) + ")"

    _compare_ops: ClassVar[dict[type[ast.cmpop], str]] = {
        ast.Eq: "=",
        ast.Gt: ">",
        ast.GtE: r"\ge",
        ast.In: r"\in",
        ast.Is: r"\equiv",
        ast.IsNot: r"\not\equiv",
        ast.Lt: "<",
        ast.LtE: r"\le",
        ast.NotEq: r"\ne",
        ast.NotIn: r"\notin",
    }

<<<<<<< HEAD
    def visit_Compare(self, node: ast.Compare, action) -> str:
        """Visit a Compare node."""
        if len(node.ops) != 1:
            raise SyntaxError("Multiple compares are not supported.")

=======
    def visit_Compare(self, node: ast.Compare, action):  # pylint: disable=invalid-name
        """Visit a compare node."""
>>>>>>> 46c15405
        lhs = self.visit(node.left)
        ops = [self._compare_ops[type(x)] for x in node.ops]
        rhs = [self.visit(x) for x in node.comparators]
        ops_rhs = [f" {o} {r}" for o, r in zip(ops, rhs)]
        return "{" + lhs + "".join(ops_rhs) + "}"

    _bool_ops: ClassVar[dict[type[ast.boolop], str]] = {
        ast.And: r"\land",
        ast.Or: r"\lor",
    }

    def visit_BoolOp(self, node: ast.BoolOp, action) -> str:
        """Visit a BoolOp node."""
        values = [rf"\left( {self.visit(x)} \right)" for x in node.values]
        op = f" {self._bool_ops[type(node.op)]} "
        return "{" + op.join(values) + "}"

    def visit_If(self, node, action):  # pylint: disable=invalid-name
        """Visit an if node."""
        latex = r"\left\{ \begin{array}{ll} "

        while isinstance(node, ast.If):
            cond_latex = self.visit(node.test)
            true_latex = self.visit(node.body[0])
            latex += true_latex + r", & \mathrm{if} \ " + cond_latex + r" \\ "
            node = node.orelse[0]

        latex += self.visit(node)
        return latex + r", & \mathrm{otherwise} \end{array} \right."

    def visit_GeneratorExp_set_bounds(self, node):  # pylint: disable=invalid-name
        action = constants.actions.SET_BOUNDS
        output = self.visit(node.elt)
        comprehensions = [
            self.visit(generator, action) for generator in node.generators
        ]
        if len(comprehensions) == 1:
            return output, comprehensions[0]
        raise TypeError(
            "visit_GeneratorExp_sum() supports a single for clause"
            "but {} were given".format(len(comprehensions))
        )

    def visit_comprehension_set_bounds(self, node):  # pylint: disable=invalid-name
        """Visit a comprehension node, which represents a for clause"""
        var = self.visit(node.target)
        if isinstance(node.iter, ast.Call):
            callee_str = self.visit(node.iter.func)
        if callee_str == "range":
            args = [self.visit(arg) for arg in node.iter.args]
            if len(args) in (1, 2):
                return var, args
        raise TypeError(
            "Comprehension for sum only supports range func " "with 1 or 2 args"
        )<|MERGE_RESOLUTION|>--- conflicted
+++ resolved
@@ -260,16 +260,8 @@
         ast.NotIn: r"\notin",
     }
 
-<<<<<<< HEAD
-    def visit_Compare(self, node: ast.Compare, action) -> str:
-        """Visit a Compare node."""
-        if len(node.ops) != 1:
-            raise SyntaxError("Multiple compares are not supported.")
-
-=======
     def visit_Compare(self, node: ast.Compare, action):  # pylint: disable=invalid-name
         """Visit a compare node."""
->>>>>>> 46c15405
         lhs = self.visit(node.left)
         ops = [self._compare_ops[type(x)] for x in node.ops]
         rhs = [self.visit(x) for x in node.comparators]
@@ -281,7 +273,7 @@
         ast.Or: r"\lor",
     }
 
-    def visit_BoolOp(self, node: ast.BoolOp, action) -> str:
+    def visit_BoolOp(self, node: ast.BoolOp, action):  # pylint: disable=invalid-name
         """Visit a BoolOp node."""
         values = [rf"\left( {self.visit(x)} \right)" for x in node.values]
         op = f" {self._bool_ops[type(node.op)]} "
