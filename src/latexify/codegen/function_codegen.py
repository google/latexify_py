"""Codegen for single function."""

from __future__ import annotations

import ast
import dataclasses
import sys
from typing import Any

from latexify import analyzers, ast_utils, constants, exceptions
from latexify.codegen import identifier_converter

# Precedences of operators for BoolOp, BinOp, UnaryOp, and Compare nodes.
# Note that this value affects only the appearance of surrounding parentheses for each
# expression, and does not affect the AST itself.
# See also:
# https://docs.python.org/3/reference/expressions.html#operator-precedence
_PRECEDENCES: dict[type[ast.AST], int] = {
    ast.Pow: 120,
    ast.UAdd: 110,
    ast.USub: 110,
    ast.Invert: 110,
    ast.Mult: 100,
    ast.MatMult: 100,
    ast.Div: 100,
    ast.FloorDiv: 100,
    ast.Mod: 100,
    ast.Add: 90,
    ast.Sub: 90,
    ast.LShift: 80,
    ast.RShift: 80,
    ast.BitAnd: 70,
    ast.BitXor: 60,
    ast.BitOr: 50,
    ast.In: 40,
    ast.NotIn: 40,
    ast.Is: 40,
    ast.IsNot: 40,
    ast.Lt: 40,
    ast.LtE: 40,
    ast.Gt: 40,
    ast.GtE: 40,
    ast.NotEq: 40,
    ast.Eq: 40,
    # NOTE(odashi):
    # We assume that the `not` operator has the same precedence with other unary
    # operators `+`, `-` and `~`, because the LaTeX counterpart $\lnot$ looks to have a
    # high precedence.
    # ast.Not: 30,
    ast.Not: 110,
    ast.And: 20,
    ast.Or: 10,
}


def _get_precedence(node: ast.AST) -> int:
    """Obtains the precedence of the subtree.

    Args:
        node: Subtree to investigate.

    Returns:
        If `node` is a subtree with some operator, returns the precedence of the
        operator. Otherwise, returns a number larger enough from other precedences.
    """
    if isinstance(node, (ast.BoolOp, ast.BinOp, ast.UnaryOp)):
        return _PRECEDENCES[type(node.op)]

    if isinstance(node, ast.Compare):
        # Compare operators have the same precedence. It is enough to check only the
        # first operator.
        return _PRECEDENCES[type(node.ops[0])]

    return 1_000_000


@dataclasses.dataclass(frozen=True)
class BinOperandRule:
    """Syntax rules for operands of BinOp."""

    # Whether to require wrapping operands by parentheses according to the precedence.
    wrap: bool = True

    # Whether to require wrapping operands by parentheses if the operand has the same
    # precedence with this operator.
    # This is used to control the behavior of non-associative operators.
    force: bool = False


@dataclasses.dataclass(frozen=True)
class BinOpRule:
    """Syntax rules for BinOp."""

    # Left/middle/right syntaxes to wrap operands.
    latex_left: str
    latex_middle: str
    latex_right: str

    # Operand rules.
    operand_left: BinOperandRule = dataclasses.field(default_factory=BinOperandRule)
    operand_right: BinOperandRule = dataclasses.field(default_factory=BinOperandRule)

    # Whether to assume the resulting syntax is wrapped by some bracket operators.
    # If True, the parent operator can avoid wrapping this operator by parentheses.
    is_wrapped: bool = False


_BIN_OP_RULES: dict[type[ast.operator], BinOpRule] = {
    ast.Pow: BinOpRule(
        "",
        "^{",
        "}",
        operand_left=BinOperandRule(force=True),
        operand_right=BinOperandRule(wrap=False),
    ),
    ast.Mult: BinOpRule("", " ", ""),
    ast.MatMult: BinOpRule("", " ", ""),
    ast.Div: BinOpRule(
        r"\frac{",
        "}{",
        "}",
        operand_left=BinOperandRule(wrap=False),
        operand_right=BinOperandRule(wrap=False),
    ),
    ast.FloorDiv: BinOpRule(
        r"\left\lfloor\frac{",
        "}{",
        r"}\right\rfloor",
        operand_left=BinOperandRule(wrap=False),
        operand_right=BinOperandRule(wrap=False),
        is_wrapped=True,
    ),
    ast.Mod: BinOpRule(
        "", r" \mathbin{\%} ", "", operand_right=BinOperandRule(force=True)
    ),
    ast.Add: BinOpRule("", " + ", ""),
    ast.Sub: BinOpRule("", " - ", "", operand_right=BinOperandRule(force=True)),
    ast.LShift: BinOpRule("", r" \ll ", "", operand_right=BinOperandRule(force=True)),
    ast.RShift: BinOpRule("", r" \gg ", "", operand_right=BinOperandRule(force=True)),
    ast.BitAnd: BinOpRule("", r" \mathbin{\&} ", ""),
    ast.BitXor: BinOpRule("", r" \oplus ", ""),
    ast.BitOr: BinOpRule("", r" \mathbin{|} ", ""),
}

# Typeset for BinOp of sets.
_SET_BIN_OP_RULES: dict[type[ast.operator], BinOpRule] = {
    **_BIN_OP_RULES,
    ast.Sub: BinOpRule(
        "", r" \setminus ", "", operand_right=BinOperandRule(force=True)
    ),
    ast.BitAnd: BinOpRule("", r" \cap ", ""),
    ast.BitXor: BinOpRule("", r" \mathbin{\triangle} ", ""),
    ast.BitOr: BinOpRule("", r" \cup ", ""),
}

_UNARY_OPS: dict[type[ast.unaryop], str] = {
    ast.Invert: r"\mathord{\sim} ",
    ast.UAdd: "+",  # Explicitly adds the $+$ operator.
    ast.USub: "-",
    ast.Not: r"\lnot ",
}

_COMPARE_OPS: dict[type[ast.cmpop], str] = {
    ast.Eq: "=",
    ast.Gt: ">",
    ast.GtE: r"\ge",
    ast.In: r"\in",
    ast.Is: r"\equiv",
    ast.IsNot: r"\not\equiv",
    ast.Lt: "<",
    ast.LtE: r"\le",
    ast.NotEq: r"\ne",
    ast.NotIn: r"\notin",
}

# Typeset for Compare of sets.
_SET_COMPARE_OPS: dict[type[ast.cmpop], str] = {
    **_COMPARE_OPS,
    ast.Gt: r"\supset",
    ast.GtE: r"\supseteq",
    ast.Lt: r"\subset",
    ast.LtE: r"\subseteq",
}

_BOOL_OPS: dict[type[ast.boolop], str] = {
    ast.And: r"\land",
    ast.Or: r"\lor",
}


class FunctionCodegen(ast.NodeVisitor):
    """Codegen for single functions.

    This codegen works for Module with single FunctionDef node to generate a single
    LaTeX expression of the given function.
    """

    _identifier_converter: identifier_converter.IdentifierConverter
    _use_signature: bool

    _bin_op_rules: dict[type[ast.operator], BinOpRule]
    _compare_ops: dict[type[ast.cmpop], str]

    def __init__(
        self,
        *,
        use_math_symbols: bool = False,
        use_signature: bool = True,
        use_set_symbols: bool = False,
    ) -> None:
        """Initializer.

        Args:
            use_math_symbols: Whether to convert identifiers with a math symbol surface
                (e.g., "alpha") to the LaTeX symbol (e.g., "\\alpha").
            use_signature: Whether to add the function signature before the expression
                or not.
            use_set_symbols: Whether to use set symbols or not.
        """
        self._identifier_converter = identifier_converter.IdentifierConverter(
            use_math_symbols=use_math_symbols
        )
        self._use_signature = use_signature

        self._bin_op_rules = _SET_BIN_OP_RULES if use_set_symbols else _BIN_OP_RULES
        self._compare_ops = _SET_COMPARE_OPS if use_set_symbols else _COMPARE_OPS

    def generic_visit(self, node: ast.AST) -> str:
        raise exceptions.LatexifyNotSupportedError(
            f"Unsupported AST: {type(node).__name__}"
        )

    def visit_Module(self, node: ast.Module) -> str:
        return self.visit(node.body[0])

    def visit_FunctionDef(self, node: ast.FunctionDef) -> str:
        # Function name
        name_str = self._identifier_converter.convert(node.name)[0]

        # Arguments
        arg_strs = [
            self._identifier_converter.convert(arg.arg)[0] for arg in node.args.args
        ]

        body_strs: list[str] = []

        # Assignment statements (if any): x = ...
        for child in node.body[:-1]:
            if isinstance(child, ast.Expr) and ast_utils.is_constant(child.value):
                continue

            if not isinstance(child, ast.Assign):
                raise exceptions.LatexifyNotSupportedError(
                    "Codegen supports only Assign nodes in multiline functions, "
                    f"but got: {type(child).__name__}"
                )
            body_strs.append(self.visit(child))

        return_stmt = node.body[-1]

        if not isinstance(return_stmt, (ast.Return, ast.If)):
            raise exceptions.LatexifySyntaxError(
                f"Unsupported last statement: {type(return_stmt).__name__}"
            )

        # Function signature: f(x, ...)
        signature_str = name_str + "(" + ", ".join(arg_strs) + ")"

        # Function definition: f(x, ...) \triangleq ...
        return_str = self.visit(return_stmt)
        if self._use_signature:
            return_str = signature_str + " = " + return_str

        if not body_strs:
            # Only the definition.
            return return_str

        # Definition with several assignments. Wrap all statements with array.
        body_strs.append(return_str)
        return r"\begin{array}{l} " + r" \\ ".join(body_strs) + r" \end{array}"

    def visit_Assign(self, node: ast.Assign) -> str:
        operands: list[str] = [self.visit(t) for t in node.targets]
        operands.append(self.visit(node.value))
        return " = ".join(operands)

    def visit_Return(self, node: ast.Return) -> str:
        return self.visit(node.value)

    def visit_Tuple(self, node: ast.Tuple) -> str:
        elts = [self.visit(i) for i in node.elts]
        return (
            r"\mathopen{}\left( "
            + r"\space,\space ".join(elts)
            + r"\mathclose{}\right) "
        )

    def visit_List(self, node: ast.List) -> str:
        elts = [self.visit(i) for i in node.elts]
        return r"\left[ " + r"\space,\space ".join(elts) + r"\right] "

    def visit_Set(self, node: ast.Set) -> str:
        elts = [self.visit(i) for i in node.elts]
        return r"\left\{ " + r"\space,\space ".join(elts) + r"\right\} "

    def visit_ListComp(self, node: ast.ListComp) -> str:
        generators = [self.visit(comp) for comp in node.generators]
        return (
            r"\left[ "
            + self.visit(node.elt)
            + r" \mid "
            + ", ".join(generators)
            + r" \right]"
        )

    def visit_SetComp(self, node: ast.SetComp) -> str:
        generators = [self.visit(comp) for comp in node.generators]
        return (
            r"\left\{ "
            + self.visit(node.elt)
            + r" \mid "
            + ", ".join(generators)
            + r" \right\}"
        )

    def visit_comprehension(self, node: ast.comprehension) -> str:
        target = rf"{self.visit(node.target)} \in {self.visit(node.iter)}"

        if not node.ifs:
            # Returns the source without parenthesis.
            return target

        conds = [target] + [self.visit(cond) for cond in node.ifs]
        wrapped = [r"\mathopen{}\left( " + s + r" \mathclose{}\right)" for s in conds]
        return r" \land ".join(wrapped)

    def visit_Call(self, node: ast.Call) -> str:
        """Visit a call node."""
        func_name = ast_utils.extract_function_name_or_none(node)

        # Special processing for sum and prod.
        if func_name in ("sum", "prod") and isinstance(node.args[0], ast.GeneratorExp):
            elt, scripts = self._get_sum_prod_info(node.args[0])
            scripts_str = [rf"\{func_name}_{{{lo}}}^{{{up}}}" for lo, up in scripts]
            return (
                " ".join(scripts_str)
                + rf" \mathopen{{}}\left({{{elt}}}\mathclose{{}}\right)"
            )

<<<<<<< HEAD
        # Render NDarray method for numpy
        if func_str == "ndarray":
            # construct matrix
            matrix_str = r"\begin{bmatrix} "
            # iterate over rows
            for row in node.args:
                for col in row.elts:
                    matrix_str += self.visit(col) + r" & "
                matrix_str = matrix_str[:-2] + r" \\ "
            matrix_str = matrix_str[:-3] + r"\end{bmatrix}"
            return matrix_str
=======
        # Function signature (possibly an expression).
        default_func_str = self.visit(node.func)

        # Obtains wrapper syntax: sqrt -> "\sqrt{" and "}"
        lstr, rstr = constants.BUILTIN_FUNCS.get(
            func_name,
            (default_func_str + r"\mathopen{}\left(", r"\mathclose{}\right)"),
        )
>>>>>>> 7f13cb6a

        arg_strs = [self.visit(arg) for arg in node.args]
        return lstr + ", ".join(arg_strs) + rstr

    def visit_Attribute(self, node: ast.Attribute) -> str:
        vstr = self.visit(node.value)
        astr = self._identifier_converter.convert(node.attr)[0]
        return vstr + "." + astr

    def visit_Name(self, node: ast.Name) -> str:
        return self._identifier_converter.convert(node.id)[0]

    def _convert_constant(self, value: Any) -> str:
        """Helper to convert constant values to LaTeX.

        Args:
            value: A constant value.

        Returns:
            The LaTeX representation of `value`.
        """
        if value is None or isinstance(value, bool):
            return r"\mathrm{" + str(value) + "}"
        if isinstance(value, (int, float, complex)):
            # TODO(odashi): Support other symbols for the imaginary unit than j.
            return "{" + str(value) + "}"
        if isinstance(value, str):
            return r'\textrm{"' + value + '"}'
        if isinstance(value, bytes):
            return r"\textrm{" + str(value) + "}"
        if value is ...:
            return r"{\cdots}"
        raise exceptions.LatexifyNotSupportedError(
            f"Unrecognized constant: {type(value).__name__}"
        )

    # From Python 3.8
    def visit_Constant(self, node: ast.Constant) -> str:
        return self._convert_constant(node.value)

    # Until Python 3.7
    def visit_Num(self, node: ast.Num) -> str:
        return self._convert_constant(node.n)

    # Until Python 3.7
    def visit_Str(self, node: ast.Str) -> str:
        return self._convert_constant(node.s)

    # Until Python 3.7
    def visit_Bytes(self, node: ast.Bytes) -> str:
        return self._convert_constant(node.s)

    # Until Python 3.7
    def visit_NameConstant(self, node: ast.NameConstant) -> str:
        return self._convert_constant(node.value)

    # Until Python 3.7
    def visit_Ellipsis(self, node: ast.Ellipsis) -> str:
        return self._convert_constant(...)

    def _wrap_operand(self, child: ast.expr, parent_prec: int) -> str:
        """Wraps the operand subtree with parentheses.

        Args:
            child: Operand subtree.
            parent_prec: Precedence of the parent operator.

        Returns:
            LaTeX form of `child`, with or without surrounding parentheses.
        """
        latex = self.visit(child)
        if _get_precedence(child) >= parent_prec:
            return latex
        return rf"\mathopen{{}}\left( {latex} \mathclose{{}}\right)"

    def _wrap_binop_operand(
        self,
        child: ast.expr,
        parent_prec: int,
        operand_rule: BinOperandRule,
    ) -> str:
        """Wraps the operand subtree of BinOp with parentheses.

        Args:
            child: Operand subtree.
            parent_prec: Precedence of the parent operator.
            operand_rule: Syntax rule of this operand.

        Returns:
            LaTeX form of the `child`, with or without surrounding parentheses.
        """
        if not operand_rule.wrap:
            return self.visit(child)

        if not isinstance(child, ast.BinOp):
            return self._wrap_operand(child, parent_prec)

        latex = self.visit(child)

        if _BIN_OP_RULES[type(child.op)].is_wrapped:
            return latex

        child_prec = _get_precedence(child)

        if child_prec > parent_prec or (
            child_prec == parent_prec and not operand_rule.force
        ):
            return latex

        return rf"\mathopen{{}}\left( {latex} \mathclose{{}}\right)"

    def visit_BinOp(self, node: ast.BinOp) -> str:
        """Visit a BinOp node."""
        prec = _get_precedence(node)
        rule = self._bin_op_rules[type(node.op)]
        lhs = self._wrap_binop_operand(node.left, prec, rule.operand_left)
        rhs = self._wrap_binop_operand(node.right, prec, rule.operand_right)
        return f"{rule.latex_left}{lhs}{rule.latex_middle}{rhs}{rule.latex_right}"

    def visit_UnaryOp(self, node: ast.UnaryOp) -> str:
        """Visit a unary op node."""
        latex = self._wrap_operand(node.operand, _get_precedence(node))
        return _UNARY_OPS[type(node.op)] + latex

    def visit_Compare(self, node: ast.Compare) -> str:
        """Visit a compare node."""
        parent_prec = _get_precedence(node)
        lhs = self._wrap_operand(node.left, parent_prec)
        ops = [self._compare_ops[type(x)] for x in node.ops]
        rhs = [self._wrap_operand(x, parent_prec) for x in node.comparators]
        ops_rhs = [f" {o} {r}" for o, r in zip(ops, rhs)]
        return "{" + lhs + "".join(ops_rhs) + "}"

    def visit_BoolOp(self, node: ast.BoolOp) -> str:
        """Visit a BoolOp node."""
        parent_prec = _get_precedence(node)
        values = [self._wrap_operand(x, parent_prec) for x in node.values]
        op = f" {_BOOL_OPS[type(node.op)]} "
        return "{" + op.join(values) + "}"

    def visit_If(self, node: ast.If) -> str:
        """Visit an if node."""
        latex = r"\left\{ \begin{array}{ll} "

        while isinstance(node, ast.If):
            if len(node.body) != 1 or len(node.orelse) != 1:
                raise exceptions.LatexifySyntaxError(
                    "Multiple statements are not supported in If nodes."
                )

            cond_latex = self.visit(node.test)
            true_latex = self.visit(node.body[0])
            latex += true_latex + r", & \mathrm{if} \ " + cond_latex + r" \\ "
            node = node.orelse[0]

        latex += self.visit(node)
        return latex + r", & \mathrm{otherwise} \end{array} \right."

    def visit_IfExp(self, node: ast.IfExp) -> str:
        """Visit an ifexp node"""
        latex = r"\left\{ \begin{array}{ll} "
        while isinstance(node, ast.IfExp):
            cond_latex = self.visit(node.test)
            true_latex = self.visit(node.body)
            latex += true_latex + r", & \mathrm{if} \ " + cond_latex + r" \\ "
            node = node.orelse

        latex += self.visit(node)
        return latex + r", & \mathrm{otherwise} \end{array} \right."

    def _reduce_stop_parameter(self, node: ast.BinOp) -> str:
        # ast.Constant class is added in Python 3.8
        # ast.Num is the relevant node type in previous versions
        if sys.version_info.minor < 8:
            if isinstance(node.right, ast.Num):
                if isinstance(node.op, ast.Add):
                    if node.right.n == 1:
                        upper = "{" + self.visit(node.left) + "}"
                    else:
                        reduced_constant = ast.Num(n=node.right.n - 1)
                        new_node = ast.BinOp(
                            left=node.left, op=node.op, right=reduced_constant
                        )
                        upper = "{" + self.visit(new_node) + "}"
                else:
                    if node.right.n == -1:
                        upper = "{" + self.visit(node.left) + "}"
                    else:
                        reduced_constant = ast.Num(n=node.right.n + 1)
                        new_node = ast.BinOp(
                            left=node.left, op=node.op, right=reduced_constant
                        )
                        upper = "{" + self.visit(new_node) + "}"
            else:
                upper = "{" + self.visit(node) + "}"
        else:
            if isinstance(node.right, ast.Constant):
                if isinstance(node.op, ast.Add):
                    if node.right.value == 1:
                        upper = "{" + self.visit(node.left) + "}"
                    else:
                        reduced_constant = ast.Constant(value=node.right.value - 1)
                        new_node = ast.BinOp(
                            left=node.left, op=node.op, right=reduced_constant
                        )
                        upper = "{" + self.visit(new_node) + "}"
                else:
                    if node.right.value == -1:
                        upper = "{" + self.visit(node.left) + "}"
                    else:
                        reduced_constant = ast.Constant(value=node.right.value + 1)
                        new_node = ast.BinOp(
                            left=node.left, op=node.op, right=reduced_constant
                        )
                        upper = "{" + self.visit(new_node) + "}"
            else:
                upper = "{" + self.visit(node) + "}"

        return upper

    def _get_sum_prod_range(self, node: ast.comprehension) -> tuple[str, str] | None:
        """Helper to process range(...) for sum and prod functions.

        Args:
            node: comprehension node to be analyzed.

        Returns:
            Tuple of following strings:
                - lower_rhs
                - upper
            which are used in _get_sum_prod_info, or None if the analysis failed.
        """
        if not (
            isinstance(node.iter, ast.Call)
            and isinstance(node.iter.func, ast.Name)
            and node.iter.func.id == "range"
        ):
            return None

        try:
            range_info = analyzers.analyze_range(node.iter)
        except exceptions.LatexifyError:
            return None

        if (
            # Only accepts ascending order with step size 1.
            range_info.step_int != 1
            or (
                range_info.start_int is not None
                and range_info.stop_int is not None
                and range_info.start_int >= range_info.stop_int
            )
        ):
            return None

        if range_info.start_int is None:
            lower_rhs = self.visit(range_info.start)
        else:
            lower_rhs = f"{{{range_info.start_int}}}"

        if range_info.stop_int is None:
            # use special processing if range_info.stop involves addition or subtraction
            if isinstance(range_info.stop, ast.BinOp) and isinstance(
                range_info.stop.op, (ast.Add, ast.Sub)
            ):
                upper = self._reduce_stop_parameter(range_info.stop)
            else:
                upper = "{" + self.visit(range_info.stop) + " - 1}"
        else:
            upper = f"{{{range_info.stop_int - 1}}}"

        return lower_rhs, upper

    def _get_sum_prod_info(
        self, node: ast.GeneratorExp
    ) -> tuple[str, list[tuple[str, str]]]:
        r"""Process GeneratorExp for sum and prod functions.

        Args:
            node: GeneratorExp node to be analyzed.

        Returns:
            Tuple of following strings:
                - elt
                - scripts
            which are used to represent sum/prod operators as follows:
                \sum_{scripts[0][0]}^{scripts[0][1]}
                    \sum_{scripts[1][0]}^{scripts[1][1]}
                    ...
                    {elt}

        Raises:
            LateixfyError: Unsupported AST is given.
        """
        elt = self.visit(node.elt)

        scripts: list[tuple[str, str]] = []

        for comp in node.generators:
            range_args = self._get_sum_prod_range(comp)

            if range_args is not None and not comp.ifs:
                target = self.visit(comp.target)
                lower_rhs, upper = range_args
                lower = f"{target} = {lower_rhs}"
            else:
                lower = self.visit(comp)  # Use a usual comprehension form.
                upper = ""

            scripts.append((lower, upper))

        return elt, scripts

    # Until 3.8
    def visit_Index(self, node: ast.Index) -> str:
        """Visitor for the Index nodes."""
        return self.visit(node.value)

    def _convert_nested_subscripts(self, node: ast.Subscript) -> tuple[str, list[str]]:
        """Helper function to convert nested subscription.

        This function converts x[i][j][...] to "x" and ["i", "j", ...]

        Args:
            node: ast.Subscript node to be converted.

        Returns:
            Tuple of following strings:
                - The root value of the subscription.
                - Sequence of incices.
        """
        if isinstance(node.value, ast.Subscript):
            value, indices = self._convert_nested_subscripts(node.value)
        else:
            value = self.visit(node.value)
            indices = []

        indices.append(self.visit(node.slice))
        return value, indices

    def visit_Subscript(self, node: ast.Subscript) -> str:
        """Visitor of the Subscript nodes."""
        value, indices = self._convert_nested_subscripts(node)

        # TODO(odashi):
        # "[i][j][...]" may be a possible representation as well as "i, j. ..."
        indices_str = "{" + ", ".join(indices) + "}"

        return f"{{{value}_{indices_str}}}"<|MERGE_RESOLUTION|>--- conflicted
+++ resolved
@@ -347,7 +347,6 @@
                 + rf" \mathopen{{}}\left({{{elt}}}\mathclose{{}}\right)"
             )
 
-<<<<<<< HEAD
         # Render NDarray method for numpy
         if func_str == "ndarray":
             # construct matrix
@@ -359,7 +358,7 @@
                 matrix_str = matrix_str[:-2] + r" \\ "
             matrix_str = matrix_str[:-3] + r"\end{bmatrix}"
             return matrix_str
-=======
+
         # Function signature (possibly an expression).
         default_func_str = self.visit(node.func)
 
@@ -368,7 +367,6 @@
             func_name,
             (default_func_str + r"\mathopen{}\left(", r"\mathclose{}\right)"),
         )
->>>>>>> 7f13cb6a
 
         arg_strs = [self.visit(arg) for arg in node.args]
         return lstr + ", ".join(arg_strs) + rstr
