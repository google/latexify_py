--- conflicted
+++ resolved
@@ -652,7 +652,6 @@
         latex += self.visit(current_expr)
         return latex + r", & \mathrm{otherwise} \end{array} \right."
 
-<<<<<<< HEAD
     def visit_Match(self, node: ast.Match) -> str:
         """Visit a match node"""
         latex = r"\left\{ \begin{array}{ll} "
@@ -713,7 +712,7 @@
                         upper = "{" + self.visit(new_node) + "}"
             else:
                 upper = "{" + self.visit(node) + "}"
-=======
+
     def _reduce_stop_parameter(self, node: ast.expr) -> ast.expr:
         """Adjusts the stop expression of the range.
 
@@ -722,7 +721,6 @@
             * n + 2 --> n + 1
             * n - (-1) --> n
             * n - 1 --> n - 2
->>>>>>> 693d825f
 
         Args:
             node: The target expression.
