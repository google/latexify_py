--- conflicted
+++ resolved
@@ -548,14 +548,10 @@
             true_latex = self.visit(match_case.body[0])
             cond_latex = self.visit(match_case.pattern)
 
-<<<<<<< HEAD
             if i < len(node.cases)-1: # no wildcard
                 if (match_case.guard):
                     cond_latex = self.visit(match_case.guard)
                     subject_latex = "" # getting variable from cond_latex
-=======
-            if i < len(node.cases) - 1:  # no wildcard
->>>>>>> 62a46337
                 if not cond_latex:
                     raise exceptions.LatexifySyntaxError(
                         "Match subtrees must contain only one wildcard at the end."
@@ -574,13 +570,9 @@
     def visit_MatchValue(self, node: ast.MatchValue) -> str:
         """Visit a MatchValue node"""
         latex = self.visit(node.value)
-<<<<<<< HEAD
+
         return "subject_name = " + latex
     
-=======
-        return r"subject_name = " + latex
-
->>>>>>> 62a46337
     def visit_MatchAs(self, node: ast.MatchAs) -> str:
         """Visit a MatchAs node"""
         """If MatchAs is a wildcard, return 'otherwise' case, else throw error"""
