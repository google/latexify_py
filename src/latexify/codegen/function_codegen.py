--- conflicted
+++ resolved
@@ -713,7 +713,7 @@
         latex += self.visit(current_expr)
         return latex + r", & \mathrm{otherwise} \end{array} \right."
 
-<<<<<<< HEAD
+
     def visit_Match(self, node: ast.Match) -> str:
         """Visit a match node"""
         latex = r"\left\{ \begin{array}{ll} "
@@ -757,46 +757,6 @@
                 "Nonempty as-patterns are not supported in MatchAs nodes."
             )
 
-    def _reduce_stop_parameter(self, node: ast.BinOp) -> str:
-        # ast.Constant class is added in Python 3.8
-        # ast.Num is the relevant node type in previous versions
-        if sys.version_info.minor < 8:
-            if isinstance(node.right, ast.Num):
-                if isinstance(node.op, ast.Add):
-                    if node.right.n == 1:
-                        upper = "{" + self.visit(node.left) + "}"
-                    else:
-                        reduced_constant = ast.Num(node.right.n - 1)
-                        new_node = ast.BinOp(node.left, node.op, reduced_constant)
-                        upper = "{" + self.visit(new_node) + "}"
-                else:
-                    if node.right.n == -1:
-                        upper = "{" + self.visit(node.left) + "}"
-                    else:
-                        reduced_constant = ast.Num(node.right.n + 1)
-                        new_node = ast.BinOp(node.left, node.op, reduced_constant)
-                        upper = "{" + self.visit(new_node) + "}"
-            else:
-                upper = "{" + self.visit(node) + "}"
-        else:
-            if isinstance(node.right, ast.Constant):
-                if isinstance(node.op, ast.Add):
-                    if node.right.value == 1:
-                        upper = "{" + self.visit(node.left) + "}"
-                    else:
-                        reduced_constant = ast.Constant(node.right.value - 1)
-                        new_node = ast.BinOp(node.left, node.op, reduced_constant)
-                        upper = "{" + self.visit(new_node) + "}"
-                else:
-                    if node.right.value == -1:
-                        upper = "{" + self.visit(node.left) + "}"
-                    else:
-                        reduced_constant = ast.Constant(node.right.value + 1)
-                        new_node = ast.BinOp(node.left, node.op, reduced_constant)
-                        upper = "{" + self.visit(new_node) + "}"
-            else:
-                upper = "{" + self.visit(node) + "}"
-=======
     def _reduce_stop_parameter(self, node: ast.expr) -> ast.expr:
         """Adjusts the stop expression of the range.
 
@@ -805,7 +765,7 @@
             * n + 2 --> n + 1
             * n - (-1) --> n
             * n - 1 --> n - 2
->>>>>>> e51a6196
+
 
         Args:
             node: The target expression.
