"""Tests for latexify.codegen.function_codegen."""

from __future__ import annotations

import ast
import textwrap

import pytest

from latexify import exceptions, test_utils
from latexify.codegen import FunctionCodegen, function_codegen


def test_generic_visit() -> None:
    class UnknownNode(ast.AST):
        pass

    with pytest.raises(
        exceptions.LatexifyNotSupportedError,
        match=r"^Unsupported AST: UnknownNode$",
    ):
        function_codegen.FunctionCodegen().visit(UnknownNode())


def test_visit_functiondef_use_signature() -> None:
    tree = ast.parse(
        textwrap.dedent(
            """
        def f(x):
            return x
            """
        )
    ).body[0]
    assert isinstance(tree, ast.FunctionDef)

    latex_without_flag = "x"
    latex_with_flag = r"\mathrm{f}(x) = x"
    assert FunctionCodegen().visit(tree) == latex_with_flag
    assert FunctionCodegen(use_signature=False).visit(tree) == latex_without_flag
    assert FunctionCodegen(use_signature=True).visit(tree) == latex_with_flag


def test_visit_functiondef_ignore_docstring() -> None:
    tree = ast.parse(
        textwrap.dedent(
            """
        def f(x):
            '''docstring'''
            return x
            """
        )
    ).body[0]
    assert isinstance(tree, ast.FunctionDef)

    latex = r"\mathrm{f}(x) = x"
    assert FunctionCodegen().visit(tree) == latex


def test_visit_functiondef_ignore_multiple_constants() -> None:
    tree = ast.parse(
        textwrap.dedent(
            """
        def f(x):
            '''docstring'''
            3
            True
            return x
            """
        )
    ).body[0]
    assert isinstance(tree, ast.FunctionDef)

    latex = r"\mathrm{f}(x) = x"
    assert FunctionCodegen().visit(tree) == latex


@pytest.mark.parametrize(
    "code,latex",
    [
        ("[i for i in n]", r"\left[ i \mid i \in n \right]"),
        (
            "[i for i in n if i > 0]",
            r"\left[ i \mid"
            r" \mathopen{}\left( i \in n \mathclose{}\right)"
            r" \land \mathopen{}\left( {i > {0}} \mathclose{}\right)"
            r" \right]",
        ),
        (
            "[i for i in n if i > 0 if f(i)]",
            r"\left[ i \mid"
            r" \mathopen{}\left( i \in n \mathclose{}\right)"
            r" \land \mathopen{}\left( {i > {0}} \mathclose{}\right)"
            r" \land \mathopen{}\left( \mathrm{f}\mathopen{}\left("
            r"i\mathclose{}\right) \mathclose{}\right)"
            r" \right]",
        ),
        ("[i for k in n for i in k]", r"\left[ i \mid k \in n, i \in k" r" \right]"),
        (
            "[i for k in n for i in k if i > 0]",
            r"\left[ i \mid"
            r" k \in n,"
            r" \mathopen{}\left( i \in k \mathclose{}\right)"
            r" \land \mathopen{}\left( {i > {0}} \mathclose{}\right)"
            r" \right]",
        ),
        (
            "[i for k in n if f(k) for i in k if i > 0]",
            r"\left[ i \mid"
            r" \mathopen{}\left( k \in n \mathclose{}\right)"
            r" \land \mathopen{}\left( \mathrm{f}\mathopen{}\left("
            r"k\mathclose{}\right) \mathclose{}\right),"
            r" \mathopen{}\left( i \in k \mathclose{}\right)"
            r" \land \mathopen{}\left( {i > {0}} \mathclose{}\right)"
            r" \right]",
        ),
    ],
)
def test_visit_listcomp(code: str, latex: str) -> None:
    node = ast.parse(code).body[0].value
    assert isinstance(node, ast.ListComp)
    assert FunctionCodegen().visit(node) == latex


@pytest.mark.parametrize(
    "code,latex",
    [
        ("{i for i in n}", r"\left\{ i \mid i \in n \right\}"),
        (
            "{i for i in n if i > 0}",
            r"\left\{ i \mid"
            r" \mathopen{}\left( i \in n \mathclose{}\right)"
            r" \land \mathopen{}\left( {i > {0}} \mathclose{}\right)"
            r" \right\}",
        ),
        (
            "{i for i in n if i > 0 if f(i)}",
            r"\left\{ i \mid"
            r" \mathopen{}\left( i \in n \mathclose{}\right)"
            r" \land \mathopen{}\left( {i > {0}} \mathclose{}\right)"
            r" \land \mathopen{}\left( \mathrm{f}\mathopen{}\left("
            r"i\mathclose{}\right) \mathclose{}\right)"
            r" \right\}",
        ),
        ("{i for k in n for i in k}", r"\left\{ i \mid k \in n, i \in k" r" \right\}"),
        (
            "{i for k in n for i in k if i > 0}",
            r"\left\{ i \mid"
            r" k \in n,"
            r" \mathopen{}\left( i \in k \mathclose{}\right)"
            r" \land \mathopen{}\left( {i > {0}} \mathclose{}\right)"
            r" \right\}",
        ),
        (
            "{i for k in n if f(k) for i in k if i > 0}",
            r"\left\{ i \mid"
            r" \mathopen{}\left( k \in n \mathclose{}\right)"
            r" \land \mathopen{}\left( \mathrm{f}\mathopen{}\left("
            r"k\mathclose{}\right) \mathclose{}\right),"
            r" \mathopen{}\left( i \in k \mathclose{}\right)"
            r" \land \mathopen{}\left( {i > {0}} \mathclose{}\right)"
            r" \right\}",
        ),
    ],
)
def test_visit_setcomp(code: str, latex: str) -> None:
    node = ast.parse(code).body[0].value
    assert isinstance(node, ast.SetComp)
    assert FunctionCodegen().visit(node) == latex


@pytest.mark.parametrize(
    "src_suffix,dest_suffix",
    [
        # No comprehension
        ("(x)", r" \left({x}\right)"),
        ("([1, 2])", r" \left({\left[ {1}\space,\space {2}\right] }\right)"),
        ("({1, 2})", r" \left({\left\{ {1}\space,\space {2}\right\} }\right)"),
        ("(f(x))", r" \left({\mathrm{f}\mathopen{}\left(x\mathclose{}\right)}\right)"),
        # Single comprehension
        ("(i for i in x)", r"_{i \in x}^{} \mathopen{}\left({i}\mathclose{}\right)"),
        (
            "(i for i in [1, 2])",
            r"_{i \in \left[ {1}\space,\space {2}\right] }^{} "
            r"\mathopen{}\left({i}\mathclose{}\right)",
        ),
        (
            "(i for i in {1, 2})",
            r"_{i \in \left\{ {1}\space,\space {2}\right\} }^{} "
            r"\mathopen{}\left({i}\mathclose{}\right)",
        ),
        (
            "(i for i in f(x))",
            r"_{i \in \mathrm{f}\mathopen{}\left(x\mathclose{}\right)}^{} "
            r"\mathopen{}\left({i}\mathclose{}\right)",
        ),
        (
            "(i for i in range(n))",
            r"_{i = {0}}^{{n - 1}} \mathopen{}\left({i}\mathclose{}\right)",
        ),
        (
            "(i for i in range(3))",
            r"_{i = {0}}^{{2}} \mathopen{}\left({i}\mathclose{}\right)",
        ),
        (
            "(i for i in range(n, m))",
            r"_{i = n}^{{m - 1}} \mathopen{}\left({i}\mathclose{}\right)",
        ),
        (
            "(i for i in range(1, m))",
            r"_{i = {1}}^{{m - 1}} \mathopen{}\left({i}\mathclose{}\right)",
        ),
        (
            "(i for i in range(n, 3))",
            r"_{i = n}^{{2}} \mathopen{}\left({i}\mathclose{}\right)",
        ),
        (
            "(i for i in range(n, m, k))",
            r"_{i \in \mathrm{range}\mathopen{}\left(n, m, k"
            r"\mathclose{}\right)}^{} \mathopen{}\left({i}\mathclose{}\right)",
        ),
    ],
)
def test_visit_call_sum_prod(src_suffix: str, dest_suffix: str) -> None:
    for src_fn, dest_fn in [("sum", r"\sum"), ("math.prod", r"\prod")]:
        node = ast.parse(src_fn + src_suffix).body[0].value
        assert isinstance(node, ast.Call)
        assert FunctionCodegen().visit(node) == dest_fn + dest_suffix


@pytest.mark.parametrize(
    "code,latex",
    [
        # 2 clauses
        (
            "sum(i for y in x for i in y)",
            r"\sum_{y \in x}^{} \sum_{i \in y}^{} "
            r"\mathopen{}\left({i}\mathclose{}\right)",
        ),
        (
            "sum(i for y in x for z in y for i in z)",
            r"\sum_{y \in x}^{} \sum_{z \in y}^{} \sum_{i \in z}^{} "
            r"\mathopen{}\left({i}\mathclose{}\right)",
        ),
        # 3 clauses
        (
            "math.prod(i for y in x for i in y)",
            r"\prod_{y \in x}^{} \prod_{i \in y}^{} "
            r"\mathopen{}\left({i}\mathclose{}\right)",
        ),
        (
            "math.prod(i for y in x for z in y for i in z)",
            r"\prod_{y \in x}^{} \prod_{z \in y}^{} \prod_{i \in z}^{} "
            r"\mathopen{}\left({i}\mathclose{}\right)",
        ),
        # reduce stop parameter
        (
            "sum(i for i in range(n+1))",
            r"\sum_{i = {0}}^{{n}} \mathopen{}\left({i}\mathclose{}\right)",
        ),
        (
            "math.prod(i for i in range(n-1))",
            r"\prod_{i = {0}}^{{n - {2}}} \mathopen{}\left({i}\mathclose{}\right)",
        ),
        # reduce stop parameter
        (
            "sum(i for i in range(n+1))",
            r"\sum_{i = {0}}^{{n}} \mathopen{}\left({i}\mathclose{}\right)",
        ),
        (
            "math.prod(i for i in range(n-1))",
            r"\prod_{i = {0}}^{{n - {2}}} \mathopen{}\left({i}\mathclose{}\right)",
        ),
    ],
)
def test_visit_call_sum_prod_multiple_comprehension(code: str, latex: str) -> None:
    node = ast.parse(code).body[0].value
    assert isinstance(node, ast.Call)
    assert FunctionCodegen().visit(node) == latex


@pytest.mark.parametrize(
    "src_suffix,dest_suffix",
    [
        (
            "(i for i in x if i < y)",
            r"_{\mathopen{}\left( i \in x \mathclose{}\right) "
            r"\land \mathopen{}\left( {i < y} \mathclose{}\right)}^{} "
            r"\mathopen{}\left({i}\mathclose{}\right)",
        ),
        (
            "(i for i in x if i < y if f(i))",
            r"_{\mathopen{}\left( i \in x \mathclose{}\right) "
            r"\land \mathopen{}\left( {i < y} \mathclose{}\right)"
            r" \land \mathopen{}\left( \mathrm{f}\mathopen{}\left("
            r"i\mathclose{}\right) \mathclose{}\right)}^{}"
            r" \mathopen{}\left({i}\mathclose{}\right)",
        ),
    ],
)
def test_visit_call_sum_prod_with_if(src_suffix: str, dest_suffix: str) -> None:
    for src_fn, dest_fn in [("sum", r"\sum"), ("math.prod", r"\prod")]:
        node = ast.parse(src_fn + src_suffix).body[0].value
        assert isinstance(node, ast.Call)
        assert FunctionCodegen().visit(node) == dest_fn + dest_suffix


@pytest.mark.parametrize(
    "code,latex",
    [
        (
            "x if x < y else y",
            r"\left\{ \begin{array}{ll} x,"
            r" & \mathrm{if} \ {x < y} \\ y,"
            r" & \mathrm{otherwise} \end{array} \right.",
        ),
        (
            "x if x < y else (y if y < z else z)",
            r"\left\{ \begin{array}{ll} x,"
            r" & \mathrm{if} \ {x < y} \\ y,"
            r" & \mathrm{if} \ {y < z} \\ z,"
            r" & \mathrm{otherwise} \end{array} \right.",
        ),
        (
            "x if x < y else (y if y < z else (z if z < w else w))",
            r"\left\{ \begin{array}{ll} x,"
            r" & \mathrm{if} \ {x < y} \\ y,"
            r" & \mathrm{if} \ {y < z} \\ z,"
            r" & \mathrm{if} \ {z < w} \\ w,"
            r" & \mathrm{otherwise} \end{array} \right.",
        ),
    ],
)
def test_if_then_else(code: str, latex: str) -> None:
    node = ast.parse(code).body[0].value
    assert isinstance(node, ast.IfExp)
    assert FunctionCodegen().visit(node) == latex


@pytest.mark.parametrize(
    "code,latex",
    [
        # x op y
        ("x**y", r"x^{y}"),
        ("x * y", r"x y"),
        ("x @ y", r"x y"),
        ("x / y", r"\frac{x}{y}"),
        ("x // y", r"\left\lfloor\frac{x}{y}\right\rfloor"),
        ("x % y", r"x \mathbin{\%} y"),
        ("x + y", r"x + y"),
        ("x - y", r"x - y"),
        ("x << y", r"x \ll y"),
        ("x >> y", r"x \gg y"),
        ("x & y", r"x \mathbin{\&} y"),
        ("x ^ y", r"x \oplus y"),
        ("x | y", R"x \mathbin{|} y"),
        # (x op y) op z
        ("(x**y)**z", r"\mathopen{}\left( x^{y} \mathclose{}\right)^{z}"),
        ("(x * y) * z", r"x y z"),
        ("(x @ y) @ z", r"x y z"),
        ("(x / y) / z", r"\frac{\frac{x}{y}}{z}"),
        (
            "(x // y) // z",
            r"\left\lfloor\frac{\left\lfloor\frac{x}{y}\right\rfloor}{z}\right\rfloor",
        ),
        ("(x % y) % z", r"x \mathbin{\%} y \mathbin{\%} z"),
        ("(x + y) + z", r"x + y + z"),
        ("(x - y) - z", r"x - y - z"),
        ("(x << y) << z", r"x \ll y \ll z"),
        ("(x >> y) >> z", r"x \gg y \gg z"),
        ("(x & y) & z", r"x \mathbin{\&} y \mathbin{\&} z"),
        ("(x ^ y) ^ z", r"x \oplus y \oplus z"),
        ("(x | y) | z", r"x \mathbin{|} y \mathbin{|} z"),
        # x op (y op z)
        ("x**(y**z)", r"x^{y^{z}}"),
        ("x * (y * z)", r"x y z"),
        ("x @ (y @ z)", r"x y z"),
        ("x / (y / z)", r"\frac{x}{\frac{y}{z}}"),
        (
            "x // (y // z)",
            r"\left\lfloor\frac{x}{\left\lfloor\frac{y}{z}\right\rfloor}\right\rfloor",
        ),
        (
            "x % (y % z)",
            r"x \mathbin{\%} \mathopen{}\left( y \mathbin{\%} z \mathclose{}\right)",
        ),
        ("x + (y + z)", r"x + y + z"),
        ("x - (y - z)", r"x - \mathopen{}\left( y - z \mathclose{}\right)"),
        ("x << (y << z)", r"x \ll \mathopen{}\left( y \ll z \mathclose{}\right)"),
        ("x >> (y >> z)", r"x \gg \mathopen{}\left( y \gg z \mathclose{}\right)"),
        ("x & (y & z)", r"x \mathbin{\&} y \mathbin{\&} z"),
        ("x ^ (y ^ z)", r"x \oplus y \oplus z"),
        ("x | (y | z)", r"x \mathbin{|} y \mathbin{|} z"),
        # x OP y op z
        ("x**y * z", r"x^{y} z"),
        ("x * y + z", r"x y + z"),
        ("x @ y + z", r"x y + z"),
        ("x / y + z", r"\frac{x}{y} + z"),
        ("x // y + z", r"\left\lfloor\frac{x}{y}\right\rfloor + z"),
        ("x % y + z", r"x \mathbin{\%} y + z"),
        ("x + y << z", r"x + y \ll z"),
        ("x - y << z", r"x - y \ll z"),
        ("x << y & z", r"x \ll y \mathbin{\&} z"),
        ("x >> y & z", r"x \gg y \mathbin{\&} z"),
        ("x & y ^ z", r"x \mathbin{\&} y \oplus z"),
        ("x ^ y | z", r"x \oplus y \mathbin{|} z"),
        # x OP (y op z)
        ("x**(y * z)", r"x^{y z}"),
        ("x * (y + z)", r"x \mathopen{}\left( y + z \mathclose{}\right)"),
        ("x @ (y + z)", r"x \mathopen{}\left( y + z \mathclose{}\right)"),
        ("x / (y + z)", r"\frac{x}{y + z}"),
        ("x // (y + z)", r"\left\lfloor\frac{x}{y + z}\right\rfloor"),
        ("x % (y + z)", r"x \mathbin{\%} \mathopen{}\left( y + z \mathclose{}\right)"),
        ("x + (y << z)", r"x + \mathopen{}\left( y \ll z \mathclose{}\right)"),
        ("x - (y << z)", r"x - \mathopen{}\left( y \ll z \mathclose{}\right)"),
        (
            "x << (y & z)",
            r"x \ll \mathopen{}\left( y \mathbin{\&} z \mathclose{}\right)",
        ),
        (
            "x >> (y & z)",
            r"x \gg \mathopen{}\left( y \mathbin{\&} z \mathclose{}\right)",
        ),
        (
            "x & (y ^ z)",
            r"x \mathbin{\&} \mathopen{}\left( y \oplus z \mathclose{}\right)",
        ),
        (
            "x ^ (y | z)",
            r"x \oplus \mathopen{}\left( y \mathbin{|} z \mathclose{}\right)",
        ),
        # x op y OP z
        ("x * y**z", r"x y^{z}"),
        ("x + y * z", r"x + y z"),
        ("x + y @ z", r"x + y z"),
        ("x + y / z", r"x + \frac{y}{z}"),
        ("x + y // z", r"x + \left\lfloor\frac{y}{z}\right\rfloor"),
        ("x + y % z", r"x + y \mathbin{\%} z"),
        ("x << y + z", r"x \ll y + z"),
        ("x << y - z", r"x \ll y - z"),
        ("x & y << z", r"x \mathbin{\&} y \ll z"),
        ("x & y >> z", r"x \mathbin{\&} y \gg z"),
        ("x ^ y & z", r"x \oplus y \mathbin{\&} z"),
        ("x | y ^ z", r"x \mathbin{|} y \oplus z"),
        # (x op y) OP z
        ("(x * y)**z", r"\mathopen{}\left( x y \mathclose{}\right)^{z}"),
        ("(x + y) * z", r"\mathopen{}\left( x + y \mathclose{}\right) z"),
        ("(x + y) @ z", r"\mathopen{}\left( x + y \mathclose{}\right) z"),
        ("(x + y) / z", r"\frac{x + y}{z}"),
        ("(x + y) // z", r"\left\lfloor\frac{x + y}{z}\right\rfloor"),
        ("(x + y) % z", r"\mathopen{}\left( x + y \mathclose{}\right) \mathbin{\%} z"),
        ("(x << y) + z", r"\mathopen{}\left( x \ll y \mathclose{}\right) + z"),
        ("(x << y) - z", r"\mathopen{}\left( x \ll y \mathclose{}\right) - z"),
        (
            "(x & y) << z",
            r"\mathopen{}\left( x \mathbin{\&} y \mathclose{}\right) \ll z",
        ),
        (
            "(x & y) >> z",
            r"\mathopen{}\left( x \mathbin{\&} y \mathclose{}\right) \gg z",
        ),
        (
            "(x ^ y) & z",
            r"\mathopen{}\left( x \oplus y \mathclose{}\right) \mathbin{\&} z",
        ),
        (
            "(x | y) ^ z",
            r"\mathopen{}\left( x \mathbin{|} y \mathclose{}\right) \oplus z",
        ),
        # is_wrapped
        ("(x // y)**z", r"\left\lfloor\frac{x}{y}\right\rfloor^{z}"),
        # With Call
        ("x**f(y)", r"x^{\mathrm{f}\mathopen{}\left(y\mathclose{}\right)}"),
        ("f(x)**y", r"\mathrm{f}\mathopen{}\left(x\mathclose{}\right)^{y}"),
        ("x * f(y)", r"x \mathrm{f}\mathopen{}\left(y\mathclose{}\right)"),
        ("f(x) * y", r"\mathrm{f}\mathopen{}\left(x\mathclose{}\right) y"),
        ("x / f(y)", r"\frac{x}{\mathrm{f}\mathopen{}\left(y\mathclose{}\right)}"),
        ("f(x) / y", r"\frac{\mathrm{f}\mathopen{}\left(x\mathclose{}\right)}{y}"),
        ("x + f(y)", r"x + \mathrm{f}\mathopen{}\left(y\mathclose{}\right)"),
        ("f(x) + y", r"\mathrm{f}\mathopen{}\left(x\mathclose{}\right) + y"),
        # With UnaryOp
        ("x**-y", r"x^{-y}"),
        ("(-x)**y", r"\mathopen{}\left( -x \mathclose{}\right)^{y}"),
        ("x * -y", r"x -y"),  # TODO(odashi): google/latexify_py#89
        ("-x * y", r"-x y"),
        ("x / -y", r"\frac{x}{-y}"),
        ("-x / y", r"\frac{-x}{y}"),
        ("x + -y", r"x + -y"),
        ("-x + y", r"-x + y"),
        # With Compare
        ("x**(y == z)", r"x^{{y = z}}"),
        ("(x == y)**z", r"\mathopen{}\left( {x = y} \mathclose{}\right)^{z}"),
        ("x * (y == z)", r"x \mathopen{}\left( {y = z} \mathclose{}\right)"),
        ("(x == y) * z", r"\mathopen{}\left( {x = y} \mathclose{}\right) z"),
        ("x / (y == z)", r"\frac{x}{{y = z}}"),
        ("(x == y) / z", r"\frac{{x = y}}{z}"),
        ("x + (y == z)", r"x + \mathopen{}\left( {y = z} \mathclose{}\right)"),
        ("(x == y) + z", r"\mathopen{}\left( {x = y} \mathclose{}\right) + z"),
        # With BoolOp
        ("x**(y and z)", r"x^{{y \land z}}"),
        ("(x and y)**z", r"\mathopen{}\left( {x \land y} \mathclose{}\right)^{z}"),
        ("x * (y and z)", r"x \mathopen{}\left( {y \land z} \mathclose{}\right)"),
        ("(x and y) * z", r"\mathopen{}\left( {x \land y} \mathclose{}\right) z"),
        ("x / (y and z)", r"\frac{x}{{y \land z}}"),
        ("(x and y) / z", r"\frac{{x \land y}}{z}"),
        ("x + (y and z)", r"x + \mathopen{}\left( {y \land z} \mathclose{}\right)"),
        ("(x and y) + z", r"\mathopen{}\left( {x \land y} \mathclose{}\right) + z"),
    ],
)
def test_visit_binop(code: str, latex: str) -> None:
    tree = ast.parse(code).body[0].value
    assert isinstance(tree, ast.BinOp)
    assert function_codegen.FunctionCodegen().visit(tree) == latex


@pytest.mark.parametrize(
    "code,latex",
    [
        # With literals
        ("+x", r"+x"),
        ("-x", r"-x"),
        ("~x", r"\mathord{\sim} x"),
        ("not x", r"\lnot x"),
        # With Call
        ("+f(x)", r"+\mathrm{f}\mathopen{}\left(x\mathclose{}\right)"),
        ("-f(x)", r"-\mathrm{f}\mathopen{}\left(x\mathclose{}\right)"),
        ("~f(x)", r"\mathord{\sim} \mathrm{f}\mathopen{}\left(x\mathclose{}\right)"),
        ("not f(x)", r"\lnot \mathrm{f}\mathopen{}\left(x\mathclose{}\right)"),
        # With BinOp
        ("+(x + y)", r"+\mathopen{}\left( x + y \mathclose{}\right)"),
        ("-(x + y)", r"-\mathopen{}\left( x + y \mathclose{}\right)"),
        ("~(x + y)", r"\mathord{\sim} \mathopen{}\left( x + y \mathclose{}\right)"),
        ("not x + y", r"\lnot \mathopen{}\left( x + y \mathclose{}\right)"),
        # With Compare
        ("+(x == y)", r"+\mathopen{}\left( {x = y} \mathclose{}\right)"),
        ("-(x == y)", r"-\mathopen{}\left( {x = y} \mathclose{}\right)"),
        ("~(x == y)", r"\mathord{\sim} \mathopen{}\left( {x = y} \mathclose{}\right)"),
        ("not x == y", r"\lnot \mathopen{}\left( {x = y} \mathclose{}\right)"),
        # With BoolOp
        ("+(x and y)", r"+\mathopen{}\left( {x \land y} \mathclose{}\right)"),
        ("-(x and y)", r"-\mathopen{}\left( {x \land y} \mathclose{}\right)"),
        (
            "~(x and y)",
            r"\mathord{\sim} \mathopen{}\left( {x \land y} \mathclose{}\right)",
        ),
        ("not (x and y)", r"\lnot \mathopen{}\left( {x \land y} \mathclose{}\right)"),
    ],
)
def test_visit_unaryop(code: str, latex: str) -> None:
    tree = ast.parse(code).body[0].value
    assert isinstance(tree, ast.UnaryOp)
    assert function_codegen.FunctionCodegen().visit(tree) == latex


@pytest.mark.parametrize(
    "code,latex",
    [
        # 1 comparator
        ("a == b", "{a = b}"),
        ("a > b", "{a > b}"),
        ("a >= b", r"{a \ge b}"),
        ("a in b", r"{a \in b}"),
        ("a is b", r"{a \equiv b}"),
        ("a is not b", r"{a \not\equiv b}"),
        ("a < b", "{a < b}"),
        ("a <= b", r"{a \le b}"),
        ("a != b", r"{a \ne b}"),
        ("a not in b", r"{a \notin b}"),
        # 2 comparators
        ("a == b == c", "{a = b = c}"),
        ("a == b > c", "{a = b > c}"),
        ("a == b >= c", r"{a = b \ge c}"),
        ("a == b < c", "{a = b < c}"),
        ("a == b <= c", r"{a = b \le c}"),
        ("a > b == c", "{a > b = c}"),
        ("a > b > c", "{a > b > c}"),
        ("a > b >= c", r"{a > b \ge c}"),
        ("a >= b == c", r"{a \ge b = c}"),
        ("a >= b > c", r"{a \ge b > c}"),
        ("a >= b >= c", r"{a \ge b \ge c}"),
        ("a < b == c", "{a < b = c}"),
        ("a < b < c", "{a < b < c}"),
        ("a < b <= c", r"{a < b \le c}"),
        ("a <= b == c", r"{a \le b = c}"),
        ("a <= b < c", r"{a \le b < c}"),
        ("a <= b <= c", r"{a \le b \le c}"),
        # With Call
        ("a == f(b)", r"{a = \mathrm{f}\mathopen{}\left(b\mathclose{}\right)}"),
        ("f(a) == b", r"{\mathrm{f}\mathopen{}\left(a\mathclose{}\right) = b}"),
        # With BinOp
        ("a == b + c", r"{a = b + c}"),
        ("a + b == c", r"{a + b = c}"),
        # With UnaryOp
        ("a == -b", r"{a = -b}"),
        ("-a == b", r"{-a = b}"),
        ("a == (not b)", r"{a = \lnot b}"),
        ("(not a) == b", r"{\lnot a = b}"),
        # With BoolOp
        ("a == (b and c)", r"{a = \mathopen{}\left( {b \land c} \mathclose{}\right)}"),
        ("(a and b) == c", r"{\mathopen{}\left( {a \land b} \mathclose{}\right) = c}"),
    ],
)
def test_visit_compare(code: str, latex: str) -> None:
    tree = ast.parse(code).body[0].value
    assert isinstance(tree, ast.Compare)
    assert function_codegen.FunctionCodegen().visit(tree) == latex


@pytest.mark.parametrize(
    "code,latex",
    [
        # With literals
        ("a and b", r"{a \land b}"),
        ("a and b and c", r"{a \land b \land c}"),
        ("a or b", r"{a \lor b}"),
        ("a or b or c", r"{a \lor b \lor c}"),
        ("a or b and c", r"{a \lor {b \land c}}"),
        (
            "(a or b) and c",
            r"{\mathopen{}\left( {a \lor b} \mathclose{}\right) \land c}",
        ),
        ("a and b or c", r"{{a \land b} \lor c}"),
        (
            "a and (b or c)",
            r"{a \land \mathopen{}\left( {b \lor c} \mathclose{}\right)}",
        ),
        # With Call
        ("a and f(b)", r"{a \land \mathrm{f}\mathopen{}\left(b\mathclose{}\right)}"),
        ("f(a) and b", r"{\mathrm{f}\mathopen{}\left(a\mathclose{}\right) \land b}"),
        ("a or f(b)", r"{a \lor \mathrm{f}\mathopen{}\left(b\mathclose{}\right)}"),
        ("f(a) or b", r"{\mathrm{f}\mathopen{}\left(a\mathclose{}\right) \lor b}"),
        # With BinOp
        ("a and b + c", r"{a \land b + c}"),
        ("a + b and c", r"{a + b \land c}"),
        ("a or b + c", r"{a \lor b + c}"),
        ("a + b or c", r"{a + b \lor c}"),
        # With UnaryOp
        ("a and not b", r"{a \land \lnot b}"),
        ("not a and b", r"{\lnot a \land b}"),
        ("a or not b", r"{a \lor \lnot b}"),
        ("not a or b", r"{\lnot a \lor b}"),
        # With Compare
        ("a and b == c", r"{a \land {b = c}}"),
        ("a == b and c", r"{{a = b} \land c}"),
        ("a or b == c", r"{a \lor {b = c}}"),
        ("a == b or c", r"{{a = b} \lor c}"),
    ],
)
def test_visit_boolop(code: str, latex: str) -> None:
    tree = ast.parse(code).body[0].value
    assert isinstance(tree, ast.BoolOp)
    assert function_codegen.FunctionCodegen().visit(tree) == latex


@test_utils.require_at_most(7)
@pytest.mark.parametrize(
    "code,cls,latex",
    [
        ("0", ast.Num, "{0}"),
        ("1", ast.Num, "{1}"),
        ("0.0", ast.Num, "{0.0}"),
        ("1.5", ast.Num, "{1.5}"),
        ("0.0j", ast.Num, "{0j}"),
        ("1.0j", ast.Num, "{1j}"),
        ("1.5j", ast.Num, "{1.5j}"),
        ('"abc"', ast.Str, r'\textrm{"abc"}'),
        ('b"abc"', ast.Bytes, r"\textrm{b'abc'}"),
        ("None", ast.NameConstant, r"\mathrm{None}"),
        ("False", ast.NameConstant, r"\mathrm{False}"),
        ("True", ast.NameConstant, r"\mathrm{True}"),
        ("...", ast.Ellipsis, r"{\cdots}"),
    ],
)
def test_visit_constant_lagacy(code: str, cls: type[ast.expr], latex: str) -> None:
    tree = ast.parse(code).body[0].value
    assert isinstance(tree, cls)
    assert function_codegen.FunctionCodegen().visit(tree) == latex


@test_utils.require_at_least(8)
@pytest.mark.parametrize(
    "code,latex",
    [
        ("0", "{0}"),
        ("1", "{1}"),
        ("0.0", "{0.0}"),
        ("1.5", "{1.5}"),
        ("0.0j", "{0j}"),
        ("1.0j", "{1j}"),
        ("1.5j", "{1.5j}"),
        ('"abc"', r'\textrm{"abc"}'),
        ('b"abc"', r"\textrm{b'abc'}"),
        ("None", r"\mathrm{None}"),
        ("False", r"\mathrm{False}"),
        ("True", r"\mathrm{True}"),
        ("...", r"{\cdots}"),
    ],
)
def test_visit_constant(code: str, latex: str) -> None:
    tree = ast.parse(code).body[0].value
    assert isinstance(tree, ast.Constant)


@pytest.mark.parametrize(
    "code,latex",
    [
        ("x[0]", "{x_{{0}}}"),
        ("x[0][1]", "{x_{{0}, {1}}}"),
        ("x[0][1][2]", "{x_{{0}, {1}, {2}}}"),
        ("x[foo]", "{x_{foo}}"),
        ("x[math.floor(x)]", r"{x_{\left\lfloor{x}\right\rfloor}}"),
    ],
)
def test_visit_subscript(code: str, latex: str) -> None:
    tree = ast.parse(code).body[0].value
    assert isinstance(tree, ast.Subscript)
    assert function_codegen.FunctionCodegen().visit(tree) == latex


@pytest.mark.parametrize(
    "code,latex",
    [
        ("a - b", r"a \setminus b"),
        ("a & b", r"a \cap b"),
        ("a ^ b", r"a \mathbin{\triangle} b"),
        ("a | b", r"a \cup b"),
    ],
)
def test_use_set_symbols_binop(code: str, latex: str) -> None:
    tree = ast.parse(code).body[0].value
    assert isinstance(tree, ast.BinOp)
    assert function_codegen.FunctionCodegen(use_set_symbols=True).visit(tree) == latex


@pytest.mark.parametrize(
    "code,latex",
    [
        ("a < b", r"{a \subset b}"),
        ("a <= b", r"{a \subseteq b}"),
        ("a > b", r"{a \supset b}"),
        ("a >= b", r"{a \supseteq b}"),
    ],
)
def test_use_set_symbols_compare(code: str, latex: str) -> None:
    tree = ast.parse(code).body[0].value
    assert isinstance(tree, ast.Compare)
    assert function_codegen.FunctionCodegen(use_set_symbols=True).visit(tree) == latex


@test_utils.require_at_least(10)
def test_matchvalue() -> None:
    tree = ast.parse(
        textwrap.dedent(
            """
            match x:
                case 0:
                    return 1
                case _:
                    return 2
            """
        )
    ).body[0]

    assert (
        FunctionCodegen().visit(tree)
        == r"\left\{ \begin{array}{ll} {1}, & \mathrm{if} \ x = {0} \\ "
        + r"{2}, & \mathrm{otherwise}\end{array} \right."
    )


@test_utils.require_at_least(10)
def test_multiple_matchvalue() -> None:
    tree = ast.parse(
        textwrap.dedent(
            """
            match x:
                case 0:
                    return 1
                case 1:
                    return 2
                case _:
                    return 3
            """
        )
    ).body[0]

    assert (
        FunctionCodegen().visit(tree)
        == r"\left\{ \begin{array}{ll} {1}, & \mathrm{if} \ x = {0} \\ "
        + r"{2}, & \mathrm{if} \ x = {1} \\ "
        + r"{3}, & \mathrm{otherwise}\end{array} \right."
    )


@test_utils.require_at_least(10)
def test_single_matchvalue_no_wildcards() -> None:
    tree = ast.parse(
        textwrap.dedent(
            """
            match x:
                case 0:
                    return 1
            """
        )
    ).body[0]

    with pytest.raises(
        exceptions.LatexifySyntaxError,
        match=r"Match subtrees must contain only one wildcard at the end.",
    ):
        FunctionCodegen().visit(tree)


@test_utils.require_at_least(10)
def test_multiple_matchvalue_no_wildcards() -> None:
    tree = ast.parse(
        textwrap.dedent(
            """
            match x:
                case 0:
                    return 1
                case 1:
                    return 2
            """
        )
    ).body[0]

    with pytest.raises(
        exceptions.LatexifySyntaxError,
        match=r"Match subtrees must contain only one wildcard at the end.",
    ):
        FunctionCodegen().visit(tree)


<<<<<<< HEAD

def test_multiple_matchvalue_no_wildcards() -> None:
    tree = ast.parse(
        textwrap.dedent(
        """
        match x:
            case 0:
                return 1
            case 1:
                return 2
        """
        )
    ).body[0]

    with pytest.raises(
            exceptions.LatexifySyntaxError,
            match=r"Match subtrees must contain only one wildcard at the end.",
        ):
            FunctionCodegen().visit(tree)


=======
@test_utils.require_at_least(10)
>>>>>>> 62a46337
def test_multiple_matchas_wildcards() -> None:
    tree = ast.parse(
        textwrap.dedent(
            """
            match x:
                case 0:
                    return 1
                case _:
                    return 2
                case _:
                    return 3
            """
        )
    ).body[0]

    with pytest.raises(
        exceptions.LatexifySyntaxError,
        match=r"Match subtrees must contain only one wildcard at the end.",
    ):
        FunctionCodegen().visit(tree)


@test_utils.require_at_least(10)
def test_matchas_nonempty() -> None:
    tree = ast.parse(
        textwrap.dedent(
            """
            match x:
                case [x] as y:
                    return 1
                case _:
                    return 2
            """
        )
    ).body[0]

    with pytest.raises(
        exceptions.LatexifySyntaxError,
        match=r"Nonempty as-patterns are not supported in MatchAs nodes.",
    ):
        FunctionCodegen().visit(tree)


<<<<<<< HEAD
=======
@test_utils.require_at_least(10)
>>>>>>> 62a46337
def test_matchas_nonempty_end() -> None:
    tree = ast.parse(
        textwrap.dedent(
            """
            match x:
                case 0:
                    return 1
                case [x] as y:
                    return 2
            """
        )
    ).body[0]

    with pytest.raises(
        exceptions.LatexifySyntaxError,
        match=r"Nonempty as-patterns are not supported in MatchAs nodes.",
    ):
        FunctionCodegen().visit(tree)


<<<<<<< HEAD
def test_matchvalue_mutliple_statements() -> None:
    tree = ast.parse(
        textwrap.dedent(
        """
        match x:
            case 0:
                x = 5
                return 1
            case 1:
                return 2
        """
        )
    ).body[0]

    with pytest.raises(
        exceptions.LatexifySyntaxError,
        match=r"Multiple statements are not supported in Match nodes.",
    ):
        FunctionCodegen().visit(tree)

def test_matchcase_with_guard() -> None:
    tree = ast.parse(
        textwrap.dedent(
        """
        match x:
            case x if x>0:
                return 1
            case _:
                return 2
        """
        )
    ).body[0]

    assert FunctionCodegen().visit(tree) == r"\left\{ \begin{array}{ll} {1}, & \mathrm{if} \ {x > {0}} \\ {2}, & \mathrm{otherwise}\end{array} \right."

def test_matchcase_with_and_guard() -> None:
    tree = ast.parse(
        textwrap.dedent(
        """
        match x:
            case x if x>0 and x<=10:
                return 1
            case _:
                return 2
        """
        )
    ).body[0]

    assert FunctionCodegen().visit(tree) == r"\left\{ \begin{array}{ll} {1}, & \mathrm{if} \ {{x > {0}} \land {x \le {10}}} \\ {2}, & \mathrm{otherwise}\end{array} \right."

def test_matchcase_with_or_guard() -> None:
    tree = ast.parse(
        textwrap.dedent(
        """
        match x:
            case x if x>0 or x<=10:
                return 1
            case _:
                return 2
        """
        )
    ).body[0]

    assert FunctionCodegen().visit(tree) == r"\left\{ \begin{array}{ll} {1}, & \mathrm{if} \ {{x > {0}} \lor {x \le {10}}} \\ {2}, & \mathrm{otherwise}\end{array} \right."

def test_matchcase_with_multiple_guards() -> None:
    tree = ast.parse(
        textwrap.dedent(
        """
        match x:
            case x if 0 < x <= 10:
                return 1
            case _:
                return 2
        """
        )
    ).body[0]


    assert FunctionCodegen().visit(tree) == r"\left\{ \begin{array}{ll} {1}, & \mathrm{if} \ {{0} < x \le {10}} \\ {2}, & \mathrm{otherwise}\end{array} \right."

    
=======
@test_utils.require_at_least(10)
>>>>>>> 62a46337
def test_matchor() -> None:
    tree = ast.parse(
        textwrap.dedent(
            """
            match x:
                case 0 | 1:
                    return 1
                case _:
                    return 2
            """
        )
    ).body[0]

    assert (
        FunctionCodegen().visit(tree)
        == r"\left\{ \begin{array}{ll} {1}, & \mathrm{if} \ x = {0} \lor x = {1} \\"
        + r" {2}, & \mathrm{otherwise}\end{array} \right."
    )<|MERGE_RESOLUTION|>--- conflicted
+++ resolved
@@ -831,8 +831,6 @@
         FunctionCodegen().visit(tree)
 
 
-<<<<<<< HEAD
-
 def test_multiple_matchvalue_no_wildcards() -> None:
     tree = ast.parse(
         textwrap.dedent(
@@ -853,9 +851,7 @@
             FunctionCodegen().visit(tree)
 
 
-=======
 @test_utils.require_at_least(10)
->>>>>>> 62a46337
 def test_multiple_matchas_wildcards() -> None:
     tree = ast.parse(
         textwrap.dedent(
@@ -899,10 +895,7 @@
         FunctionCodegen().visit(tree)
 
 
-<<<<<<< HEAD
-=======
 @test_utils.require_at_least(10)
->>>>>>> 62a46337
 def test_matchas_nonempty_end() -> None:
     tree = ast.parse(
         textwrap.dedent(
@@ -923,7 +916,6 @@
         FunctionCodegen().visit(tree)
 
 
-<<<<<<< HEAD
 def test_matchvalue_mutliple_statements() -> None:
     tree = ast.parse(
         textwrap.dedent(
@@ -1006,9 +998,7 @@
     assert FunctionCodegen().visit(tree) == r"\left\{ \begin{array}{ll} {1}, & \mathrm{if} \ {{0} < x \le {10}} \\ {2}, & \mathrm{otherwise}\end{array} \right."
 
     
-=======
 @test_utils.require_at_least(10)
->>>>>>> 62a46337
 def test_matchor() -> None:
     tree = ast.parse(
         textwrap.dedent(
