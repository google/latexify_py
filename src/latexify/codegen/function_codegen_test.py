"""Tests for latexify.codegen.function_codegen."""

from __future__ import annotations

import ast
import textwrap
import pytest

from latexify import ast_utils, exceptions, test_utils
from latexify.codegen import FunctionCodegen, function_codegen


def test_generic_visit() -> None:
    class UnknownNode(ast.AST):
        pass

    with pytest.raises(
        exceptions.LatexifyNotSupportedError,
        match=r"^Unsupported AST: UnknownNode$",
    ):
        function_codegen.FunctionCodegen().visit(UnknownNode())


def test_visit_functiondef_use_signature() -> None:
    tree = ast.parse(
        textwrap.dedent(
            """
        def f(x):
            return x
            """
        )
    ).body[0]
    assert isinstance(tree, ast.FunctionDef)

    latex_without_flag = "x"
    latex_with_flag = r"f(x) = x"
    assert FunctionCodegen().visit(tree) == latex_with_flag
    assert FunctionCodegen(use_signature=False).visit(tree) == latex_without_flag
    assert FunctionCodegen(use_signature=True).visit(tree) == latex_with_flag


def test_visit_functiondef_ignore_docstring() -> None:
    tree = ast.parse(
        textwrap.dedent(
            """
        def f(x):
            '''docstring'''
            return x
            """
        )
    ).body[0]
    assert isinstance(tree, ast.FunctionDef)

    latex = r"f(x) = x"
    assert FunctionCodegen().visit(tree) == latex


def test_visit_functiondef_ignore_multiple_constants() -> None:
    tree = ast.parse(
        textwrap.dedent(
            """
        def f(x):
            '''docstring'''
            3
            True
            return x
            """
        )
    ).body[0]
    assert isinstance(tree, ast.FunctionDef)

    latex = r"f(x) = x"
    assert FunctionCodegen().visit(tree) == latex


@pytest.mark.parametrize(
    "code,latex",
    [
        ("()", r"\mathopen{}\left(  \mathclose{}\right)"),
        ("(x,)", r"\mathopen{}\left( x \mathclose{}\right)"),
        ("(x, y)", r"\mathopen{}\left( x, y \mathclose{}\right)"),
        ("(x, y, z)", r"\mathopen{}\left( x, y, z \mathclose{}\right)"),
    ],
)
def test_tuple(code: str, latex: str) -> None:
    node = ast_utils.parse_expr(code)
    assert isinstance(node, ast.Tuple)
    assert FunctionCodegen().visit(node) == latex


@pytest.mark.parametrize(
    "code,latex",
    [
        ("[]", r"\mathopen{}\left[  \mathclose{}\right]"),
        ("[x]", r"\mathopen{}\left[ x \mathclose{}\right]"),
        ("[x, y]", r"\mathopen{}\left[ x, y \mathclose{}\right]"),
        ("[x, y, z]", r"\mathopen{}\left[ x, y, z \mathclose{}\right]"),
    ],
)
def test_list(code: str, latex: str) -> None:
    node = ast_utils.parse_expr(code)
    assert isinstance(node, ast.List)
    assert FunctionCodegen().visit(node) == latex


@pytest.mark.parametrize(
    "code,latex",
    [
        # TODO(odashi): Support set().
        # ("set()", r"\mathopen{}\left\{  \mathclose{}\right\}"),
        ("{x}", r"\mathopen{}\left\{ x \mathclose{}\right\}"),
        ("{x, y}", r"\mathopen{}\left\{ x, y \mathclose{}\right\}"),
        ("{x, y, z}", r"\mathopen{}\left\{ x, y, z \mathclose{}\right\}"),
    ],
)
def test_set(code: str, latex: str) -> None:
    node = ast_utils.parse_expr(code)
    assert isinstance(node, ast.Set)
    assert FunctionCodegen().visit(node) == latex


@pytest.mark.parametrize(
    "code,latex",
    [
        ("[i for i in n]", r"\mathopen{}\left[ i \mid i \in n \mathclose{}\right]"),
        (
            "[i for i in n if i > 0]",
            r"\mathopen{}\left[ i \mid"
            r" \mathopen{}\left( i \in n \mathclose{}\right)"
            r" \land \mathopen{}\left( {i > {0}} \mathclose{}\right)"
            r" \mathclose{}\right]",
        ),
        (
            "[i for i in n if i > 0 if f(i)]",
            r"\mathopen{}\left[ i \mid"
            r" \mathopen{}\left( i \in n \mathclose{}\right)"
            r" \land \mathopen{}\left( {i > {0}} \mathclose{}\right)"
            r" \land \mathopen{}\left( f \mathopen{}\left("
            r" i \mathclose{}\right) \mathclose{}\right)"
            r" \mathclose{}\right]",
        ),
        (
            "[i for k in n for i in k]",
            r"\mathopen{}\left[ i \mid k \in n, i \in k" r" \mathclose{}\right]",
        ),
        (
            "[i for k in n for i in k if i > 0]",
            r"\mathopen{}\left[ i \mid"
            r" k \in n,"
            r" \mathopen{}\left( i \in k \mathclose{}\right)"
            r" \land \mathopen{}\left( {i > {0}} \mathclose{}\right)"
            r" \mathclose{}\right]",
        ),
        (
            "[i for k in n if f(k) for i in k if i > 0]",
            r"\mathopen{}\left[ i \mid"
            r" \mathopen{}\left( k \in n \mathclose{}\right)"
            r" \land \mathopen{}\left( f \mathopen{}\left("
            r" k \mathclose{}\right) \mathclose{}\right),"
            r" \mathopen{}\left( i \in k \mathclose{}\right)"
            r" \land \mathopen{}\left( {i > {0}} \mathclose{}\right)"
            r" \mathclose{}\right]",
        ),
    ],
)
def test_visit_listcomp(code: str, latex: str) -> None:
    node = ast_utils.parse_expr(code)
    assert isinstance(node, ast.ListComp)
    assert FunctionCodegen().visit(node) == latex


@pytest.mark.parametrize(
    "code,latex",
    [
        ("{i for i in n}", r"\mathopen{}\left\{ i \mid i \in n \mathclose{}\right\}"),
        (
            "{i for i in n if i > 0}",
            r"\mathopen{}\left\{ i \mid"
            r" \mathopen{}\left( i \in n \mathclose{}\right)"
            r" \land \mathopen{}\left( {i > {0}} \mathclose{}\right)"
            r" \mathclose{}\right\}",
        ),
        (
            "{i for i in n if i > 0 if f(i)}",
            r"\mathopen{}\left\{ i \mid"
            r" \mathopen{}\left( i \in n \mathclose{}\right)"
            r" \land \mathopen{}\left( {i > {0}} \mathclose{}\right)"
            r" \land \mathopen{}\left( f \mathopen{}\left("
            r" i \mathclose{}\right) \mathclose{}\right)"
            r" \mathclose{}\right\}",
        ),
        (
            "{i for k in n for i in k}",
            r"\mathopen{}\left\{ i \mid k \in n, i \in k" r" \mathclose{}\right\}",
        ),
        (
            "{i for k in n for i in k if i > 0}",
            r"\mathopen{}\left\{ i \mid"
            r" k \in n,"
            r" \mathopen{}\left( i \in k \mathclose{}\right)"
            r" \land \mathopen{}\left( {i > {0}} \mathclose{}\right)"
            r" \mathclose{}\right\}",
        ),
        (
            "{i for k in n if f(k) for i in k if i > 0}",
            r"\mathopen{}\left\{ i \mid"
            r" \mathopen{}\left( k \in n \mathclose{}\right)"
            r" \land \mathopen{}\left( f \mathopen{}\left("
            r" k \mathclose{}\right) \mathclose{}\right),"
            r" \mathopen{}\left( i \in k \mathclose{}\right)"
            r" \land \mathopen{}\left( {i > {0}} \mathclose{}\right)"
            r" \mathclose{}\right\}",
        ),
    ],
)
def test_visit_setcomp(code: str, latex: str) -> None:
    node = ast_utils.parse_expr(code)
    assert isinstance(node, ast.SetComp)
    assert FunctionCodegen().visit(node) == latex


@pytest.mark.parametrize(
    "code,latex",
    [
        ("foo(x)", r"\mathrm{foo} \mathopen{}\left( x \mathclose{}\right)"),
        ("f(x)", r"f \mathopen{}\left( x \mathclose{}\right)"),
        ("f(-x)", r"f \mathopen{}\left( -x \mathclose{}\right)"),
        ("f(x + y)", r"f \mathopen{}\left( x + y \mathclose{}\right)"),
        (
            "f(f(x))",
            r"f \mathopen{}\left("
            r" f \mathopen{}\left( x \mathclose{}\right)"
            r" \mathclose{}\right)",
        ),
        ("f(sqrt(x))", r"f \mathopen{}\left( \sqrt{ x } \mathclose{}\right)"),
        ("f(sin(x))", r"f \mathopen{}\left( \sin x \mathclose{}\right)"),
        ("f(factorial(x))", r"f \mathopen{}\left( x ! \mathclose{}\right)"),
        ("f(x, y)", r"f \mathopen{}\left( x, y \mathclose{}\right)"),
        ("sqrt(x)", r"\sqrt{ x }"),
        ("sqrt(-x)", r"\sqrt{ -x }"),
        ("sqrt(x + y)", r"\sqrt{ x + y }"),
        ("sqrt(f(x))", r"\sqrt{ f \mathopen{}\left( x \mathclose{}\right) }"),
        ("sqrt(sqrt(x))", r"\sqrt{ \sqrt{ x } }"),
        ("sqrt(sin(x))", r"\sqrt{ \sin x }"),
        ("sqrt(factorial(x))", r"\sqrt{ x ! }"),
        ("sin(x)", r"\sin x"),
        ("sin(-x)", r"\sin \mathopen{}\left( -x \mathclose{}\right)"),
        ("sin(x + y)", r"\sin \mathopen{}\left( x + y \mathclose{}\right)"),
        ("sin(f(x))", r"\sin f \mathopen{}\left( x \mathclose{}\right)"),
        ("sin(sqrt(x))", r"\sin \sqrt{ x }"),
        ("sin(sin(x))", r"\sin \sin x"),
        ("sin(factorial(x))", r"\sin \mathopen{}\left( x ! \mathclose{}\right)"),
        ("factorial(x)", r"x !"),
        ("factorial(-x)", r"\mathopen{}\left( -x \mathclose{}\right) !"),
        ("factorial(x + y)", r"\mathopen{}\left( x + y \mathclose{}\right) !"),
        (
            "factorial(f(x))",
            r"\mathopen{}\left("
            r" f \mathopen{}\left( x \mathclose{}\right)"
            r" \mathclose{}\right) !",
        ),
        ("factorial(sqrt(x))", r"\mathopen{}\left( \sqrt{ x } \mathclose{}\right) !"),
        ("factorial(sin(x))", r"\mathopen{}\left( \sin x \mathclose{}\right) !"),
        ("factorial(factorial(x))", r"\mathopen{}\left( x ! \mathclose{}\right) !"),
    ],
)
def test_visit_call(code: str, latex: str) -> None:
    node = ast_utils.parse_expr(code)
    assert isinstance(node, ast.Call)
    assert FunctionCodegen().visit(node) == latex


@pytest.mark.parametrize(
    "src_suffix,dest_suffix",
    [
        # No comprehension
        ("(x)", r" x"),
        (
            "([1, 2])",
            r" \mathopen{}\left[ {1}, {2} \mathclose{}\right]",
        ),
        (
            "({1, 2})",
            r" \mathopen{}\left\{ {1}, {2} \mathclose{}\right\}",
        ),
        ("(f(x))", r" f \mathopen{}\left( x \mathclose{}\right)"),
        # Single comprehension
        ("(i for i in x)", r"_{i \in x}^{} \mathopen{}\left({i}\mathclose{}\right)"),
        (
            "(i for i in [1, 2])",
            r"_{i \in \mathopen{}\left[ {1}, {2} \mathclose{}\right]}^{} "
            r"\mathopen{}\left({i}\mathclose{}\right)",
        ),
        (
            "(i for i in {1, 2})",
            r"_{i \in \mathopen{}\left\{ {1}, {2} \mathclose{}\right\}}^{}"
            r" \mathopen{}\left({i}\mathclose{}\right)",
        ),
        (
            "(i for i in f(x))",
            r"_{i \in f \mathopen{}\left( x \mathclose{}\right)}^{}"
            r" \mathopen{}\left({i}\mathclose{}\right)",
        ),
        (
            "(i for i in range(n))",
            r"_{i = {0}}^{{n - 1}} \mathopen{}\left({i}\mathclose{}\right)",
        ),
        (
            "(i for i in range(3))",
            r"_{i = {0}}^{{2}} \mathopen{}\left({i}\mathclose{}\right)",
        ),
        (
            "(i for i in range(n, m))",
            r"_{i = n}^{{m - 1}} \mathopen{}\left({i}\mathclose{}\right)",
        ),
        (
            "(i for i in range(1, m))",
            r"_{i = {1}}^{{m - 1}} \mathopen{}\left({i}\mathclose{}\right)",
        ),
        (
            "(i for i in range(n, 3))",
            r"_{i = n}^{{2}} \mathopen{}\left({i}\mathclose{}\right)",
        ),
        (
            "(i for i in range(n, m, k))",
            r"_{i \in \mathrm{range} \mathopen{}\left( n, m, k \mathclose{}\right)}^{}"
            r" \mathopen{}\left({i}\mathclose{}\right)",
        ),
    ],
)
def test_visit_call_sum_prod(src_suffix: str, dest_suffix: str) -> None:
    for src_fn, dest_fn in [("fsum", r"\sum"), ("sum", r"\sum"), ("prod", r"\prod")]:
        node = ast_utils.parse_expr(src_fn + src_suffix)
        assert isinstance(node, ast.Call)
        assert FunctionCodegen().visit(node) == dest_fn + dest_suffix


@pytest.mark.parametrize(
    "code,latex",
    [
        # 2 clauses
        (
            "sum(i for y in x for i in y)",
            r"\sum_{y \in x}^{} \sum_{i \in y}^{} "
            r"\mathopen{}\left({i}\mathclose{}\right)",
        ),
        (
            "sum(i for y in x for z in y for i in z)",
            r"\sum_{y \in x}^{} \sum_{z \in y}^{} \sum_{i \in z}^{} "
            r"\mathopen{}\left({i}\mathclose{}\right)",
        ),
        # 3 clauses
        (
            "prod(i for y in x for i in y)",
            r"\prod_{y \in x}^{} \prod_{i \in y}^{} "
            r"\mathopen{}\left({i}\mathclose{}\right)",
        ),
        (
            "prod(i for y in x for z in y for i in z)",
            r"\prod_{y \in x}^{} \prod_{z \in y}^{} \prod_{i \in z}^{} "
            r"\mathopen{}\left({i}\mathclose{}\right)",
        ),
        # reduce stop parameter
        (
            "sum(i for i in range(n+1))",
            r"\sum_{i = {0}}^{{n}} \mathopen{}\left({i}\mathclose{}\right)",
        ),
        (
            "prod(i for i in range(n-1))",
            r"\prod_{i = {0}}^{{n - {2}}} \mathopen{}\left({i}\mathclose{}\right)",
        ),
        # reduce stop parameter
        (
            "sum(i for i in range(n+1))",
            r"\sum_{i = {0}}^{{n}} \mathopen{}\left({i}\mathclose{}\right)",
        ),
        (
            "prod(i for i in range(n-1))",
            r"\prod_{i = {0}}^{{n - {2}}} \mathopen{}\left({i}\mathclose{}\right)",
        ),
    ],
)
def test_visit_call_sum_prod_multiple_comprehension(code: str, latex: str) -> None:
    node = ast_utils.parse_expr(code)
    assert isinstance(node, ast.Call)
    assert FunctionCodegen().visit(node) == latex


@pytest.mark.parametrize(
    "src_suffix,dest_suffix",
    [
        (
            "(i for i in x if i < y)",
            r"_{\mathopen{}\left( i \in x \mathclose{}\right) "
            r"\land \mathopen{}\left( {i < y} \mathclose{}\right)}^{} "
            r"\mathopen{}\left({i}\mathclose{}\right)",
        ),
        (
            "(i for i in x if i < y if f(i))",
            r"_{\mathopen{}\left( i \in x \mathclose{}\right)"
            r" \land \mathopen{}\left( {i < y} \mathclose{}\right)"
            r" \land \mathopen{}\left( f \mathopen{}\left("
            r" i \mathclose{}\right) \mathclose{}\right)}^{}"
            r" \mathopen{}\left({i}\mathclose{}\right)",
        ),
    ],
)
def test_visit_call_sum_prod_with_if(src_suffix: str, dest_suffix: str) -> None:
    for src_fn, dest_fn in [("sum", r"\sum"), ("prod", r"\prod")]:
        node = ast_utils.parse_expr(src_fn + src_suffix)
        assert isinstance(node, ast.Call)
        assert FunctionCodegen().visit(node) == dest_fn + dest_suffix


@pytest.mark.parametrize(
    "code,latex",
    [
        (
            "x if x < y else y",
            r"\left\{ \begin{array}{ll} x,"
            r" & \mathrm{if} \ {x < y} \\ y,"
            r" & \mathrm{otherwise} \end{array} \right.",
        ),
        (
            "x if x < y else (y if y < z else z)",
            r"\left\{ \begin{array}{ll} x,"
            r" & \mathrm{if} \ {x < y} \\ y,"
            r" & \mathrm{if} \ {y < z} \\ z,"
            r" & \mathrm{otherwise} \end{array} \right.",
        ),
        (
            "x if x < y else (y if y < z else (z if z < w else w))",
            r"\left\{ \begin{array}{ll} x,"
            r" & \mathrm{if} \ {x < y} \\ y,"
            r" & \mathrm{if} \ {y < z} \\ z,"
            r" & \mathrm{if} \ {z < w} \\ w,"
            r" & \mathrm{otherwise} \end{array} \right.",
        ),
    ],
)
def test_if_then_else(code: str, latex: str) -> None:
    node = ast_utils.parse_expr(code)
    assert isinstance(node, ast.IfExp)
    assert FunctionCodegen().visit(node) == latex


@pytest.mark.parametrize(
    "code,latex",
    [
        # x op y
        ("x**y", r"x^{y}"),
        ("x * y", r"x y"),
        ("x @ y", r"x y"),
        ("x / y", r"\frac{x}{y}"),
        ("x // y", r"\left\lfloor\frac{x}{y}\right\rfloor"),
        ("x % y", r"x \mathbin{\%} y"),
        ("x + y", r"x + y"),
        ("x - y", r"x - y"),
        ("x << y", r"x \ll y"),
        ("x >> y", r"x \gg y"),
        ("x & y", r"x \mathbin{\&} y"),
        ("x ^ y", r"x \oplus y"),
        ("x | y", R"x \mathbin{|} y"),
        # (x op y) op z
        ("(x**y)**z", r"\mathopen{}\left( x^{y} \mathclose{}\right)^{z}"),
        ("(x * y) * z", r"x y z"),
        ("(x @ y) @ z", r"x y z"),
        ("(x / y) / z", r"\frac{\frac{x}{y}}{z}"),
        (
            "(x // y) // z",
            r"\left\lfloor\frac{\left\lfloor\frac{x}{y}\right\rfloor}{z}\right\rfloor",
        ),
        ("(x % y) % z", r"x \mathbin{\%} y \mathbin{\%} z"),
        ("(x + y) + z", r"x + y + z"),
        ("(x - y) - z", r"x - y - z"),
        ("(x << y) << z", r"x \ll y \ll z"),
        ("(x >> y) >> z", r"x \gg y \gg z"),
        ("(x & y) & z", r"x \mathbin{\&} y \mathbin{\&} z"),
        ("(x ^ y) ^ z", r"x \oplus y \oplus z"),
        ("(x | y) | z", r"x \mathbin{|} y \mathbin{|} z"),
        # x op (y op z)
        ("x**(y**z)", r"x^{y^{z}}"),
        ("x * (y * z)", r"x y z"),
        ("x @ (y @ z)", r"x y z"),
        ("x / (y / z)", r"\frac{x}{\frac{y}{z}}"),
        (
            "x // (y // z)",
            r"\left\lfloor\frac{x}{\left\lfloor\frac{y}{z}\right\rfloor}\right\rfloor",
        ),
        (
            "x % (y % z)",
            r"x \mathbin{\%} \mathopen{}\left( y \mathbin{\%} z \mathclose{}\right)",
        ),
        ("x + (y + z)", r"x + y + z"),
        ("x - (y - z)", r"x - \mathopen{}\left( y - z \mathclose{}\right)"),
        ("x << (y << z)", r"x \ll \mathopen{}\left( y \ll z \mathclose{}\right)"),
        ("x >> (y >> z)", r"x \gg \mathopen{}\left( y \gg z \mathclose{}\right)"),
        ("x & (y & z)", r"x \mathbin{\&} y \mathbin{\&} z"),
        ("x ^ (y ^ z)", r"x \oplus y \oplus z"),
        ("x | (y | z)", r"x \mathbin{|} y \mathbin{|} z"),
        # x OP y op z
        ("x**y * z", r"x^{y} z"),
        ("x * y + z", r"x y + z"),
        ("x @ y + z", r"x y + z"),
        ("x / y + z", r"\frac{x}{y} + z"),
        ("x // y + z", r"\left\lfloor\frac{x}{y}\right\rfloor + z"),
        ("x % y + z", r"x \mathbin{\%} y + z"),
        ("x + y << z", r"x + y \ll z"),
        ("x - y << z", r"x - y \ll z"),
        ("x << y & z", r"x \ll y \mathbin{\&} z"),
        ("x >> y & z", r"x \gg y \mathbin{\&} z"),
        ("x & y ^ z", r"x \mathbin{\&} y \oplus z"),
        ("x ^ y | z", r"x \oplus y \mathbin{|} z"),
        # x OP (y op z)
        ("x**(y * z)", r"x^{y z}"),
        ("x * (y + z)", r"x \mathopen{}\left( y + z \mathclose{}\right)"),
        ("x @ (y + z)", r"x \mathopen{}\left( y + z \mathclose{}\right)"),
        ("x / (y + z)", r"\frac{x}{y + z}"),
        ("x // (y + z)", r"\left\lfloor\frac{x}{y + z}\right\rfloor"),
        ("x % (y + z)", r"x \mathbin{\%} \mathopen{}\left( y + z \mathclose{}\right)"),
        ("x + (y << z)", r"x + \mathopen{}\left( y \ll z \mathclose{}\right)"),
        ("x - (y << z)", r"x - \mathopen{}\left( y \ll z \mathclose{}\right)"),
        (
            "x << (y & z)",
            r"x \ll \mathopen{}\left( y \mathbin{\&} z \mathclose{}\right)",
        ),
        (
            "x >> (y & z)",
            r"x \gg \mathopen{}\left( y \mathbin{\&} z \mathclose{}\right)",
        ),
        (
            "x & (y ^ z)",
            r"x \mathbin{\&} \mathopen{}\left( y \oplus z \mathclose{}\right)",
        ),
        (
            "x ^ (y | z)",
            r"x \oplus \mathopen{}\left( y \mathbin{|} z \mathclose{}\right)",
        ),
        # x op y OP z
        ("x * y**z", r"x y^{z}"),
        ("x + y * z", r"x + y z"),
        ("x + y @ z", r"x + y z"),
        ("x + y / z", r"x + \frac{y}{z}"),
        ("x + y // z", r"x + \left\lfloor\frac{y}{z}\right\rfloor"),
        ("x + y % z", r"x + y \mathbin{\%} z"),
        ("x << y + z", r"x \ll y + z"),
        ("x << y - z", r"x \ll y - z"),
        ("x & y << z", r"x \mathbin{\&} y \ll z"),
        ("x & y >> z", r"x \mathbin{\&} y \gg z"),
        ("x ^ y & z", r"x \oplus y \mathbin{\&} z"),
        ("x | y ^ z", r"x \mathbin{|} y \oplus z"),
        # (x op y) OP z
        ("(x * y)**z", r"\mathopen{}\left( x y \mathclose{}\right)^{z}"),
        ("(x + y) * z", r"\mathopen{}\left( x + y \mathclose{}\right) z"),
        ("(x + y) @ z", r"\mathopen{}\left( x + y \mathclose{}\right) z"),
        ("(x + y) / z", r"\frac{x + y}{z}"),
        ("(x + y) // z", r"\left\lfloor\frac{x + y}{z}\right\rfloor"),
        ("(x + y) % z", r"\mathopen{}\left( x + y \mathclose{}\right) \mathbin{\%} z"),
        ("(x << y) + z", r"\mathopen{}\left( x \ll y \mathclose{}\right) + z"),
        ("(x << y) - z", r"\mathopen{}\left( x \ll y \mathclose{}\right) - z"),
        (
            "(x & y) << z",
            r"\mathopen{}\left( x \mathbin{\&} y \mathclose{}\right) \ll z",
        ),
        (
            "(x & y) >> z",
            r"\mathopen{}\left( x \mathbin{\&} y \mathclose{}\right) \gg z",
        ),
        (
            "(x ^ y) & z",
            r"\mathopen{}\left( x \oplus y \mathclose{}\right) \mathbin{\&} z",
        ),
        (
            "(x | y) ^ z",
            r"\mathopen{}\left( x \mathbin{|} y \mathclose{}\right) \oplus z",
        ),
        # is_wrapped
        ("(x // y)**z", r"\left\lfloor\frac{x}{y}\right\rfloor^{z}"),
        # With Call
        ("x**f(y)", r"x^{f \mathopen{}\left( y \mathclose{}\right)}"),
        (
            "f(x)**y",
            r"\mathopen{}\left("
            r" f \mathopen{}\left( x \mathclose{}\right)"
            r" \mathclose{}\right)^{y}",
        ),
        ("x * f(y)", r"x f \mathopen{}\left( y \mathclose{}\right)"),
        ("f(x) * y", r"f \mathopen{}\left( x \mathclose{}\right) y"),
        ("x / f(y)", r"\frac{x}{f \mathopen{}\left( y \mathclose{}\right)}"),
        ("f(x) / y", r"\frac{f \mathopen{}\left( x \mathclose{}\right)}{y}"),
        ("x + f(y)", r"x + f \mathopen{}\left( y \mathclose{}\right)"),
        ("f(x) + y", r"f \mathopen{}\left( x \mathclose{}\right) + y"),
        # With is_wrapped Call
        ("sqrt(x) ** y", r"\sqrt{ x }^{y}"),
        # With UnaryOp
        ("x**-y", r"x^{-y}"),
        ("(-x)**y", r"\mathopen{}\left( -x \mathclose{}\right)^{y}"),
        ("x * -y", r"x -y"),  # TODO(odashi): google/latexify_py#89
        ("-x * y", r"-x y"),
        ("x / -y", r"\frac{x}{-y}"),
        ("-x / y", r"\frac{-x}{y}"),
        ("x + -y", r"x + -y"),
        ("-x + y", r"-x + y"),
        # With Compare
        ("x**(y == z)", r"x^{{y = z}}"),
        ("(x == y)**z", r"\mathopen{}\left( {x = y} \mathclose{}\right)^{z}"),
        ("x * (y == z)", r"x \mathopen{}\left( {y = z} \mathclose{}\right)"),
        ("(x == y) * z", r"\mathopen{}\left( {x = y} \mathclose{}\right) z"),
        ("x / (y == z)", r"\frac{x}{{y = z}}"),
        ("(x == y) / z", r"\frac{{x = y}}{z}"),
        ("x + (y == z)", r"x + \mathopen{}\left( {y = z} \mathclose{}\right)"),
        ("(x == y) + z", r"\mathopen{}\left( {x = y} \mathclose{}\right) + z"),
        # With BoolOp
        ("x**(y and z)", r"x^{{y \land z}}"),
        ("(x and y)**z", r"\mathopen{}\left( {x \land y} \mathclose{}\right)^{z}"),
        ("x * (y and z)", r"x \mathopen{}\left( {y \land z} \mathclose{}\right)"),
        ("(x and y) * z", r"\mathopen{}\left( {x \land y} \mathclose{}\right) z"),
        ("x / (y and z)", r"\frac{x}{{y \land z}}"),
        ("(x and y) / z", r"\frac{{x \land y}}{z}"),
        ("x + (y and z)", r"x + \mathopen{}\left( {y \land z} \mathclose{}\right)"),
        ("(x and y) + z", r"\mathopen{}\left( {x \land y} \mathclose{}\right) + z"),
    ],
)
def test_visit_binop(code: str, latex: str) -> None:
    tree = ast_utils.parse_expr(code)
    assert isinstance(tree, ast.BinOp)
    assert function_codegen.FunctionCodegen().visit(tree) == latex


@pytest.mark.parametrize(
    "code,latex",
    [
        # With literals
        ("+x", r"+x"),
        ("-x", r"-x"),
        ("~x", r"\mathord{\sim} x"),
        ("not x", r"\lnot x"),
        # With Call
        ("+f(x)", r"+f \mathopen{}\left( x \mathclose{}\right)"),
        ("-f(x)", r"-f \mathopen{}\left( x \mathclose{}\right)"),
        ("~f(x)", r"\mathord{\sim} f \mathopen{}\left( x \mathclose{}\right)"),
        ("not f(x)", r"\lnot f \mathopen{}\left( x \mathclose{}\right)"),
        # With BinOp
        ("+(x + y)", r"+\mathopen{}\left( x + y \mathclose{}\right)"),
        ("-(x + y)", r"-\mathopen{}\left( x + y \mathclose{}\right)"),
        ("~(x + y)", r"\mathord{\sim} \mathopen{}\left( x + y \mathclose{}\right)"),
        ("not x + y", r"\lnot \mathopen{}\left( x + y \mathclose{}\right)"),
        # With Compare
        ("+(x == y)", r"+\mathopen{}\left( {x = y} \mathclose{}\right)"),
        ("-(x == y)", r"-\mathopen{}\left( {x = y} \mathclose{}\right)"),
        ("~(x == y)", r"\mathord{\sim} \mathopen{}\left( {x = y} \mathclose{}\right)"),
        ("not x == y", r"\lnot \mathopen{}\left( {x = y} \mathclose{}\right)"),
        # With BoolOp
        ("+(x and y)", r"+\mathopen{}\left( {x \land y} \mathclose{}\right)"),
        ("-(x and y)", r"-\mathopen{}\left( {x \land y} \mathclose{}\right)"),
        (
            "~(x and y)",
            r"\mathord{\sim} \mathopen{}\left( {x \land y} \mathclose{}\right)",
        ),
        ("not (x and y)", r"\lnot \mathopen{}\left( {x \land y} \mathclose{}\right)"),
    ],
)
def test_visit_unaryop(code: str, latex: str) -> None:
    tree = ast_utils.parse_expr(code)
    assert isinstance(tree, ast.UnaryOp)
    assert function_codegen.FunctionCodegen().visit(tree) == latex


@pytest.mark.parametrize(
    "code,latex",
    [
        # 1 comparator
        ("a == b", "{a = b}"),
        ("a > b", "{a > b}"),
        ("a >= b", r"{a \ge b}"),
        ("a in b", r"{a \in b}"),
        ("a is b", r"{a \equiv b}"),
        ("a is not b", r"{a \not\equiv b}"),
        ("a < b", "{a < b}"),
        ("a <= b", r"{a \le b}"),
        ("a != b", r"{a \ne b}"),
        ("a not in b", r"{a \notin b}"),
        # 2 comparators
        ("a == b == c", "{a = b = c}"),
        ("a == b > c", "{a = b > c}"),
        ("a == b >= c", r"{a = b \ge c}"),
        ("a == b < c", "{a = b < c}"),
        ("a == b <= c", r"{a = b \le c}"),
        ("a > b == c", "{a > b = c}"),
        ("a > b > c", "{a > b > c}"),
        ("a > b >= c", r"{a > b \ge c}"),
        ("a >= b == c", r"{a \ge b = c}"),
        ("a >= b > c", r"{a \ge b > c}"),
        ("a >= b >= c", r"{a \ge b \ge c}"),
        ("a < b == c", "{a < b = c}"),
        ("a < b < c", "{a < b < c}"),
        ("a < b <= c", r"{a < b \le c}"),
        ("a <= b == c", r"{a \le b = c}"),
        ("a <= b < c", r"{a \le b < c}"),
        ("a <= b <= c", r"{a \le b \le c}"),
        # With Call
        ("a == f(b)", r"{a = f \mathopen{}\left( b \mathclose{}\right)}"),
        ("f(a) == b", r"{f \mathopen{}\left( a \mathclose{}\right) = b}"),
        # With BinOp
        ("a == b + c", r"{a = b + c}"),
        ("a + b == c", r"{a + b = c}"),
        # With UnaryOp
        ("a == -b", r"{a = -b}"),
        ("-a == b", r"{-a = b}"),
        ("a == (not b)", r"{a = \lnot b}"),
        ("(not a) == b", r"{\lnot a = b}"),
        # With BoolOp
        ("a == (b and c)", r"{a = \mathopen{}\left( {b \land c} \mathclose{}\right)}"),
        ("(a and b) == c", r"{\mathopen{}\left( {a \land b} \mathclose{}\right) = c}"),
    ],
)
def test_visit_compare(code: str, latex: str) -> None:
    tree = ast_utils.parse_expr(code)
    assert isinstance(tree, ast.Compare)
    assert function_codegen.FunctionCodegen().visit(tree) == latex


@pytest.mark.parametrize(
    "code,latex",
    [
        # With literals
        ("a and b", r"{a \land b}"),
        ("a and b and c", r"{a \land b \land c}"),
        ("a or b", r"{a \lor b}"),
        ("a or b or c", r"{a \lor b \lor c}"),
        ("a or b and c", r"{a \lor {b \land c}}"),
        (
            "(a or b) and c",
            r"{\mathopen{}\left( {a \lor b} \mathclose{}\right) \land c}",
        ),
        ("a and b or c", r"{{a \land b} \lor c}"),
        (
            "a and (b or c)",
            r"{a \land \mathopen{}\left( {b \lor c} \mathclose{}\right)}",
        ),
        # With Call
        ("a and f(b)", r"{a \land f \mathopen{}\left( b \mathclose{}\right)}"),
        ("f(a) and b", r"{f \mathopen{}\left( a \mathclose{}\right) \land b}"),
        ("a or f(b)", r"{a \lor f \mathopen{}\left( b \mathclose{}\right)}"),
        ("f(a) or b", r"{f \mathopen{}\left( a \mathclose{}\right) \lor b}"),
        # With BinOp
        ("a and b + c", r"{a \land b + c}"),
        ("a + b and c", r"{a + b \land c}"),
        ("a or b + c", r"{a \lor b + c}"),
        ("a + b or c", r"{a + b \lor c}"),
        # With UnaryOp
        ("a and not b", r"{a \land \lnot b}"),
        ("not a and b", r"{\lnot a \land b}"),
        ("a or not b", r"{a \lor \lnot b}"),
        ("not a or b", r"{\lnot a \lor b}"),
        # With Compare
        ("a and b == c", r"{a \land {b = c}}"),
        ("a == b and c", r"{{a = b} \land c}"),
        ("a or b == c", r"{a \lor {b = c}}"),
        ("a == b or c", r"{{a = b} \lor c}"),
    ],
)
def test_visit_boolop(code: str, latex: str) -> None:
    tree = ast_utils.parse_expr(code)
    assert isinstance(tree, ast.BoolOp)
    assert function_codegen.FunctionCodegen().visit(tree) == latex


@test_utils.require_at_most(7)
@pytest.mark.parametrize(
    "code,cls,latex",
    [
        ("0", ast.Num, "{0}"),
        ("1", ast.Num, "{1}"),
        ("0.0", ast.Num, "{0.0}"),
        ("1.5", ast.Num, "{1.5}"),
        ("0.0j", ast.Num, "{0j}"),
        ("1.0j", ast.Num, "{1j}"),
        ("1.5j", ast.Num, "{1.5j}"),
        ('"abc"', ast.Str, r'\textrm{"abc"}'),
        ('b"abc"', ast.Bytes, r"\textrm{b'abc'}"),
        ("None", ast.NameConstant, r"\mathrm{None}"),
        ("False", ast.NameConstant, r"\mathrm{False}"),
        ("True", ast.NameConstant, r"\mathrm{True}"),
        ("...", ast.Ellipsis, r"{\cdots}"),
    ],
)
def test_visit_constant_lagacy(code: str, cls: type[ast.expr], latex: str) -> None:
    tree = ast_utils.parse_expr(code)
    assert isinstance(tree, cls)
    assert function_codegen.FunctionCodegen().visit(tree) == latex


@test_utils.require_at_least(8)
@pytest.mark.parametrize(
    "code,latex",
    [
        ("0", "{0}"),
        ("1", "{1}"),
        ("0.0", "{0.0}"),
        ("1.5", "{1.5}"),
        ("0.0j", "{0j}"),
        ("1.0j", "{1j}"),
        ("1.5j", "{1.5j}"),
        ('"abc"', r'\textrm{"abc"}'),
        ('b"abc"', r"\textrm{b'abc'}"),
        ("None", r"\mathrm{None}"),
        ("False", r"\mathrm{False}"),
        ("True", r"\mathrm{True}"),
        ("...", r"{\cdots}"),
    ],
)
def test_visit_constant(code: str, latex: str) -> None:
    tree = ast_utils.parse_expr(code)
    assert isinstance(tree, ast.Constant)


@pytest.mark.parametrize(
    "code,latex",
    [
        ("x[0]", "{x_{{0}}}"),
        ("x[0][1]", "{x_{{0}, {1}}}"),
        ("x[0][1][2]", "{x_{{0}, {1}, {2}}}"),
        ("x[foo]", r"{x_{\mathrm{foo}}}"),
        ("x[floor(x)]", r"{x_{\mathopen{}\left\lfloor x \mathclose{}\right\rfloor}}"),
    ],
)
def test_visit_subscript(code: str, latex: str) -> None:
    tree = ast_utils.parse_expr(code)
    assert isinstance(tree, ast.Subscript)
    assert function_codegen.FunctionCodegen().visit(tree) == latex


@pytest.mark.parametrize(
    "code,latex",
    [
        ("a - b", r"a \setminus b"),
        ("a & b", r"a \cap b"),
        ("a ^ b", r"a \mathbin{\triangle} b"),
        ("a | b", r"a \cup b"),
    ],
)
def test_use_set_symbols_binop(code: str, latex: str) -> None:
    tree = ast_utils.parse_expr(code)
    assert isinstance(tree, ast.BinOp)
    assert function_codegen.FunctionCodegen(use_set_symbols=True).visit(tree) == latex


@pytest.mark.parametrize(
    "code,latex",
    [
        ("a < b", r"{a \subset b}"),
        ("a <= b", r"{a \subseteq b}"),
        ("a > b", r"{a \supset b}"),
        ("a >= b", r"{a \supseteq b}"),
    ],
)
def test_use_set_symbols_compare(code: str, latex: str) -> None:
    tree = ast_utils.parse_expr(code)
    assert isinstance(tree, ast.Compare)
    assert function_codegen.FunctionCodegen(use_set_symbols=True).visit(tree) == latex


<<<<<<< HEAD
def test_generate_ndarrays():
    tree = ast.parse(
        textwrap.dedent(
            """
    def numpy(a):
        return np.ndarray([1,2,3],[4,5,6])
        """
        )
    ).body[0]

    latex = "\\mathrm{numpy}(a) = \\begin{bmatrix} {1} & {2} & {3}  \\\\ {4} & {5} & {6}  \\end{bmatrix}"
    assert isinstance(tree, ast.FunctionDef)
    assert FunctionCodegen().visit(tree) == latex
=======
@pytest.mark.parametrize(
    "code,latex",
    [
        ("array(1)", r"\mathrm{array} \mathopen{}\left( {1} \mathclose{}\right)"),
        (
            "array([])",
            r"\mathrm{array} \mathopen{}\left("
            r" \mathopen{}\left[  \mathclose{}\right]"
            r" \mathclose{}\right)",
        ),
        ("array([1])", r"\begin{bmatrix} {1} \end{bmatrix}"),
        ("array([1, 2, 3])", r"\begin{bmatrix} {1} & {2} & {3} \end{bmatrix}"),
        (
            "array([[]])",
            r"\mathrm{array} \mathopen{}\left("
            r" \mathopen{}\left[ \mathopen{}\left["
            r"  \mathclose{}\right] \mathclose{}\right]"
            r" \mathclose{}\right)",
        ),
        ("array([[1]])", r"\begin{bmatrix} {1} \end{bmatrix}"),
        ("array([[1], [2], [3]])", r"\begin{bmatrix} {1} \\ {2} \\ {3} \end{bmatrix}"),
        (
            "array([[1], [2], [3, 4]])",
            r"\mathrm{array} \mathopen{}\left("
            r" \mathopen{}\left["
            r" \mathopen{}\left[ {1} \mathclose{}\right],"
            r" \mathopen{}\left[ {2} \mathclose{}\right],"
            r" \mathopen{}\left[ {3}, {4} \mathclose{}\right]"
            r" \mathclose{}\right]"
            r" \mathclose{}\right)",
        ),
        (
            "array([[1, 2], [3, 4], [5, 6]])",
            r"\begin{bmatrix} {1} & {2} \\ {3} & {4} \\ {5} & {6} \end{bmatrix}",
        ),
        # Only checks two cases for ndarray.
        ("ndarray(1)", r"\mathrm{ndarray} \mathopen{}\left( {1} \mathclose{}\right)"),
        ("ndarray([1])", r"\begin{bmatrix} {1} \end{bmatrix}"),
    ],
)
def test_numpy_array(code: str, latex: str) -> None:
    tree = ast_utils.parse_expr(code)
    assert isinstance(tree, ast.Call)
    assert function_codegen.FunctionCodegen().visit(tree) == latex
>>>>>>> eebbae79
<|MERGE_RESOLUTION|>--- conflicted
+++ resolved
@@ -861,7 +861,6 @@
     assert function_codegen.FunctionCodegen(use_set_symbols=True).visit(tree) == latex
 
 
-<<<<<<< HEAD
 def test_generate_ndarrays():
     tree = ast.parse(
         textwrap.dedent(
@@ -875,7 +874,8 @@
     latex = "\\mathrm{numpy}(a) = \\begin{bmatrix} {1} & {2} & {3}  \\\\ {4} & {5} & {6}  \\end{bmatrix}"
     assert isinstance(tree, ast.FunctionDef)
     assert FunctionCodegen().visit(tree) == latex
-=======
+
+
 @pytest.mark.parametrize(
     "code,latex",
     [
@@ -920,4 +920,3 @@
     tree = ast_utils.parse_expr(code)
     assert isinstance(tree, ast.Call)
     assert function_codegen.FunctionCodegen().visit(tree) == latex
->>>>>>> eebbae79
