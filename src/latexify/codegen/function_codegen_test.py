"""Tests for latexify.codegen.function_codegen."""

from __future__ import annotations

import ast
import textwrap

import pytest

from latexify import ast_utils, exceptions, test_utils
from latexify.codegen import FunctionCodegen, function_codegen

def test_generic_visit() -> None:
    class UnknownNode(ast.AST):
        pass

    with pytest.raises(
        exceptions.LatexifyNotSupportedError,
        match=r"^Unsupported AST: UnknownNode$",
    ):
        function_codegen.FunctionCodegen().visit(UnknownNode())


def test_visit_functiondef_use_signature() -> None:
    tree = ast.parse(
        textwrap.dedent(
            """
        def f(x):
            return x
            """
        )
    ).body[0]
    assert isinstance(tree, ast.FunctionDef)

    latex_without_flag = "x"
    latex_with_flag = r"f(x) = x"
    assert FunctionCodegen().visit(tree) == latex_with_flag
    assert FunctionCodegen(use_signature=False).visit(tree) == latex_without_flag
    assert FunctionCodegen(use_signature=True).visit(tree) == latex_with_flag


def test_visit_functiondef_ignore_docstring() -> None:
    tree = ast.parse(
        textwrap.dedent(
            """
        def f(x):
            '''docstring'''
            return x
            """
        )
    ).body[0]
    assert isinstance(tree, ast.FunctionDef)

    latex = r"f(x) = x"
    assert FunctionCodegen().visit(tree) == latex


def test_visit_functiondef_ignore_multiple_constants() -> None:
    tree = ast.parse(
        textwrap.dedent(
            """
        def f(x):
            '''docstring'''
            3
            True
            return x
            """
        )
    ).body[0]
    assert isinstance(tree, ast.FunctionDef)

    latex = r"f(x) = x"
    assert FunctionCodegen().visit(tree) == latex


@pytest.mark.parametrize(
    "code,latex",
    [
        ("()", r"\mathopen{}\left(  \mathclose{}\right)"),
        ("(x,)", r"\mathopen{}\left( x \mathclose{}\right)"),
        ("(x, y)", r"\mathopen{}\left( x, y \mathclose{}\right)"),
        ("(x, y, z)", r"\mathopen{}\left( x, y, z \mathclose{}\right)"),
    ],
)
def test_tuple(code: str, latex: str) -> None:
    node = ast_utils.parse_expr(code)
    assert isinstance(node, ast.Tuple)
    assert FunctionCodegen().visit(node) == latex


@pytest.mark.parametrize(
    "code,latex",
    [
        ("[]", r"\mathopen{}\left[  \mathclose{}\right]"),
        ("[x]", r"\mathopen{}\left[ x \mathclose{}\right]"),
        ("[x, y]", r"\mathopen{}\left[ x, y \mathclose{}\right]"),
        ("[x, y, z]", r"\mathopen{}\left[ x, y, z \mathclose{}\right]"),
    ],
)
def test_list(code: str, latex: str) -> None:
    node = ast_utils.parse_expr(code)
    assert isinstance(node, ast.List)
    assert FunctionCodegen().visit(node) == latex


@pytest.mark.parametrize(
    "code,latex",
    [
        # TODO(odashi): Support set().
        # ("set()", r"\mathopen{}\left\{  \mathclose{}\right\}"),
        ("{x}", r"\mathopen{}\left\{ x \mathclose{}\right\}"),
        ("{x, y}", r"\mathopen{}\left\{ x, y \mathclose{}\right\}"),
        ("{x, y, z}", r"\mathopen{}\left\{ x, y, z \mathclose{}\right\}"),
    ],
)
def test_set(code: str, latex: str) -> None:
    node = ast_utils.parse_expr(code)
    assert isinstance(node, ast.Set)
    assert FunctionCodegen().visit(node) == latex


@pytest.mark.parametrize(
    "code,latex",
    [
        ("[i for i in n]", r"\mathopen{}\left[ i \mid i \in n \mathclose{}\right]"),
        (
            "[i for i in n if i > 0]",
            r"\mathopen{}\left[ i \mid"
            r" \mathopen{}\left( i \in n \mathclose{}\right)"
            r" \land \mathopen{}\left( i > 0 \mathclose{}\right)"
            r" \mathclose{}\right]",
        ),
        (
            "[i for i in n if i > 0 if f(i)]",
            r"\mathopen{}\left[ i \mid"
            r" \mathopen{}\left( i \in n \mathclose{}\right)"
            r" \land \mathopen{}\left( i > 0 \mathclose{}\right)"
            r" \land \mathopen{}\left( f \mathopen{}\left("
            r" i \mathclose{}\right) \mathclose{}\right)"
            r" \mathclose{}\right]",
        ),
        (
            "[i for k in n for i in k]",
            r"\mathopen{}\left[ i \mid k \in n, i \in k" r" \mathclose{}\right]",
        ),
        (
            "[i for k in n for i in k if i > 0]",
            r"\mathopen{}\left[ i \mid"
            r" k \in n,"
            r" \mathopen{}\left( i \in k \mathclose{}\right)"
            r" \land \mathopen{}\left( i > 0 \mathclose{}\right)"
            r" \mathclose{}\right]",
        ),
        (
            "[i for k in n if f(k) for i in k if i > 0]",
            r"\mathopen{}\left[ i \mid"
            r" \mathopen{}\left( k \in n \mathclose{}\right)"
            r" \land \mathopen{}\left( f \mathopen{}\left("
            r" k \mathclose{}\right) \mathclose{}\right),"
            r" \mathopen{}\left( i \in k \mathclose{}\right)"
            r" \land \mathopen{}\left( i > 0 \mathclose{}\right)"
            r" \mathclose{}\right]",
        ),
    ],
)
def test_visit_listcomp(code: str, latex: str) -> None:
    node = ast_utils.parse_expr(code)
    assert isinstance(node, ast.ListComp)
    assert FunctionCodegen().visit(node) == latex


@pytest.mark.parametrize(
    "code,latex",
    [
        ("{i for i in n}", r"\mathopen{}\left\{ i \mid i \in n \mathclose{}\right\}"),
        (
            "{i for i in n if i > 0}",
            r"\mathopen{}\left\{ i \mid"
            r" \mathopen{}\left( i \in n \mathclose{}\right)"
            r" \land \mathopen{}\left( i > 0 \mathclose{}\right)"
            r" \mathclose{}\right\}",
        ),
        (
            "{i for i in n if i > 0 if f(i)}",
            r"\mathopen{}\left\{ i \mid"
            r" \mathopen{}\left( i \in n \mathclose{}\right)"
            r" \land \mathopen{}\left( i > 0 \mathclose{}\right)"
            r" \land \mathopen{}\left( f \mathopen{}\left("
            r" i \mathclose{}\right) \mathclose{}\right)"
            r" \mathclose{}\right\}",
        ),
        (
            "{i for k in n for i in k}",
            r"\mathopen{}\left\{ i \mid k \in n, i \in k" r" \mathclose{}\right\}",
        ),
        (
            "{i for k in n for i in k if i > 0}",
            r"\mathopen{}\left\{ i \mid"
            r" k \in n,"
            r" \mathopen{}\left( i \in k \mathclose{}\right)"
            r" \land \mathopen{}\left( i > 0 \mathclose{}\right)"
            r" \mathclose{}\right\}",
        ),
        (
            "{i for k in n if f(k) for i in k if i > 0}",
            r"\mathopen{}\left\{ i \mid"
            r" \mathopen{}\left( k \in n \mathclose{}\right)"
            r" \land \mathopen{}\left( f \mathopen{}\left("
            r" k \mathclose{}\right) \mathclose{}\right),"
            r" \mathopen{}\left( i \in k \mathclose{}\right)"
            r" \land \mathopen{}\left( i > 0 \mathclose{}\right)"
            r" \mathclose{}\right\}",
        ),
    ],
)
def test_visit_setcomp(code: str, latex: str) -> None:
    node = ast_utils.parse_expr(code)
    assert isinstance(node, ast.SetComp)
    assert FunctionCodegen().visit(node) == latex


@pytest.mark.parametrize(
    "code,latex",
    [
        ("foo(x)", r"\mathrm{foo} \mathopen{}\left( x \mathclose{}\right)"),
        ("f(x)", r"f \mathopen{}\left( x \mathclose{}\right)"),
        ("f(-x)", r"f \mathopen{}\left( -x \mathclose{}\right)"),
        ("f(x + y)", r"f \mathopen{}\left( x + y \mathclose{}\right)"),
        (
            "f(f(x))",
            r"f \mathopen{}\left("
            r" f \mathopen{}\left( x \mathclose{}\right)"
            r" \mathclose{}\right)",
        ),
        ("f(sqrt(x))", r"f \mathopen{}\left( \sqrt{ x } \mathclose{}\right)"),
        ("f(sin(x))", r"f \mathopen{}\left( \sin x \mathclose{}\right)"),
        ("f(factorial(x))", r"f \mathopen{}\left( x ! \mathclose{}\right)"),
        ("f(x, y)", r"f \mathopen{}\left( x, y \mathclose{}\right)"),
        ("sqrt(x)", r"\sqrt{ x }"),
        ("sqrt(-x)", r"\sqrt{ -x }"),
        ("sqrt(x + y)", r"\sqrt{ x + y }"),
        ("sqrt(f(x))", r"\sqrt{ f \mathopen{}\left( x \mathclose{}\right) }"),
        ("sqrt(sqrt(x))", r"\sqrt{ \sqrt{ x } }"),
        ("sqrt(sin(x))", r"\sqrt{ \sin x }"),
        ("sqrt(factorial(x))", r"\sqrt{ x ! }"),
        ("sin(x)", r"\sin x"),
        ("sin(-x)", r"\sin \mathopen{}\left( -x \mathclose{}\right)"),
        ("sin(x + y)", r"\sin \mathopen{}\left( x + y \mathclose{}\right)"),
        ("sin(f(x))", r"\sin f \mathopen{}\left( x \mathclose{}\right)"),
        ("sin(sqrt(x))", r"\sin \sqrt{ x }"),
        ("sin(sin(x))", r"\sin \sin x"),
        ("sin(factorial(x))", r"\sin \mathopen{}\left( x ! \mathclose{}\right)"),
        ("factorial(x)", r"x !"),
        ("factorial(-x)", r"\mathopen{}\left( -x \mathclose{}\right) !"),
        ("factorial(x + y)", r"\mathopen{}\left( x + y \mathclose{}\right) !"),
        (
            "factorial(f(x))",
            r"\mathopen{}\left("
            r" f \mathopen{}\left( x \mathclose{}\right)"
            r" \mathclose{}\right) !",
        ),
        ("factorial(sqrt(x))", r"\mathopen{}\left( \sqrt{ x } \mathclose{}\right) !"),
        ("factorial(sin(x))", r"\mathopen{}\left( \sin x \mathclose{}\right) !"),
        ("factorial(factorial(x))", r"\mathopen{}\left( x ! \mathclose{}\right) !"),
    ],
)
def test_visit_call(code: str, latex: str) -> None:
    node = ast_utils.parse_expr(code)
    assert isinstance(node, ast.Call)
    assert FunctionCodegen().visit(node) == latex


@pytest.mark.parametrize(
    "src_suffix,dest_suffix",
    [
        # No comprehension
        ("(x)", r" x"),
        (
            "([1, 2])",
            r" \mathopen{}\left[ 1, 2 \mathclose{}\right]",
        ),
        (
            "({1, 2})",
            r" \mathopen{}\left\{ 1, 2 \mathclose{}\right\}",
        ),
        ("(f(x))", r" f \mathopen{}\left( x \mathclose{}\right)"),
        # Single comprehension
        ("(i for i in x)", r"_{i \in x}^{} \mathopen{}\left({i}\mathclose{}\right)"),
        (
            "(i for i in [1, 2])",
            r"_{i \in \mathopen{}\left[ 1, 2 \mathclose{}\right]}^{} "
            r"\mathopen{}\left({i}\mathclose{}\right)",
        ),
        (
            "(i for i in {1, 2})",
            r"_{i \in \mathopen{}\left\{ 1, 2 \mathclose{}\right\}}^{}"
            r" \mathopen{}\left({i}\mathclose{}\right)",
        ),
        (
            "(i for i in f(x))",
            r"_{i \in f \mathopen{}\left( x \mathclose{}\right)}^{}"
            r" \mathopen{}\left({i}\mathclose{}\right)",
        ),
        (
            "(i for i in range(n))",
            r"_{i = 0}^{n - 1} \mathopen{}\left({i}\mathclose{}\right)",
        ),
        (
            "(i for i in range(n + 1))",
            r"_{i = 0}^{n} \mathopen{}\left({i}\mathclose{}\right)",
        ),
        (
            "(i for i in range(n + 2))",
            r"_{i = 0}^{n + 1} \mathopen{}\left({i}\mathclose{}\right)",
        ),
        (
            # ast.parse() does not recognize negative integers.
            "(i for i in range(n - -1))",
            r"_{i = 0}^{n - -1 - 1} \mathopen{}\left({i}\mathclose{}\right)",
        ),
        (
            "(i for i in range(n - 1))",
            r"_{i = 0}^{n - 2} \mathopen{}\left({i}\mathclose{}\right)",
        ),
        (
            "(i for i in range(n + m))",
            r"_{i = 0}^{n + m - 1} \mathopen{}\left({i}\mathclose{}\right)",
        ),
        (
            "(i for i in range(n - m))",
            r"_{i = 0}^{n - m - 1} \mathopen{}\left({i}\mathclose{}\right)",
        ),
        (
            "(i for i in range(3))",
            r"_{i = 0}^{2} \mathopen{}\left({i}\mathclose{}\right)",
        ),
        (
            "(i for i in range(3 + 1))",
            r"_{i = 0}^{3} \mathopen{}\left({i}\mathclose{}\right)",
        ),
        (
            "(i for i in range(3 + 2))",
            r"_{i = 0}^{3 + 1} \mathopen{}\left({i}\mathclose{}\right)",
        ),
        (
            "(i for i in range(3 - 1))",
            r"_{i = 0}^{3 - 2} \mathopen{}\left({i}\mathclose{}\right)",
        ),
        (
            # ast.parse() does not recognize negative integers.
            "(i for i in range(3 - -1))",
            r"_{i = 0}^{3 - -1 - 1} \mathopen{}\left({i}\mathclose{}\right)",
        ),
        (
            "(i for i in range(3 + m))",
            r"_{i = 0}^{3 + m - 1} \mathopen{}\left({i}\mathclose{}\right)",
        ),
        (
            "(i for i in range(3 - m))",
            r"_{i = 0}^{3 - m - 1} \mathopen{}\left({i}\mathclose{}\right)",
        ),
        (
            "(i for i in range(n, m))",
            r"_{i = n}^{m - 1} \mathopen{}\left({i}\mathclose{}\right)",
        ),
        (
            "(i for i in range(1, m))",
            r"_{i = 1}^{m - 1} \mathopen{}\left({i}\mathclose{}\right)",
        ),
        (
            "(i for i in range(n, 3))",
            r"_{i = n}^{2} \mathopen{}\left({i}\mathclose{}\right)",
        ),
        (
            "(i for i in range(n, m, k))",
            r"_{i \in \mathrm{range} \mathopen{}\left( n, m, k \mathclose{}\right)}^{}"
            r" \mathopen{}\left({i}\mathclose{}\right)",
        ),
    ],
)
def test_visit_call_sum_prod(src_suffix: str, dest_suffix: str) -> None:
    for src_fn, dest_fn in [("fsum", r"\sum"), ("sum", r"\sum"), ("prod", r"\prod")]:
        node = ast_utils.parse_expr(src_fn + src_suffix)
        assert isinstance(node, ast.Call)
        assert FunctionCodegen().visit(node) == dest_fn + dest_suffix


@pytest.mark.parametrize(
    "code,latex",
    [
        # 2 clauses
        (
            "sum(i for y in x for i in y)",
            r"\sum_{y \in x}^{} \sum_{i \in y}^{} "
            r"\mathopen{}\left({i}\mathclose{}\right)",
        ),
        (
            "sum(i for y in x for z in y for i in z)",
            r"\sum_{y \in x}^{} \sum_{z \in y}^{} \sum_{i \in z}^{} "
            r"\mathopen{}\left({i}\mathclose{}\right)",
        ),
        # 3 clauses
        (
            "prod(i for y in x for i in y)",
            r"\prod_{y \in x}^{} \prod_{i \in y}^{} "
            r"\mathopen{}\left({i}\mathclose{}\right)",
        ),
        (
            "prod(i for y in x for z in y for i in z)",
            r"\prod_{y \in x}^{} \prod_{z \in y}^{} \prod_{i \in z}^{} "
            r"\mathopen{}\left({i}\mathclose{}\right)",
        ),
        # reduce stop parameter
        (
            "sum(i for i in range(n+1))",
            r"\sum_{i = 0}^{n} \mathopen{}\left({i}\mathclose{}\right)",
        ),
        (
            "prod(i for i in range(n-1))",
            r"\prod_{i = 0}^{n - 2} \mathopen{}\left({i}\mathclose{}\right)",
        ),
        # reduce stop parameter
        (
            "sum(i for i in range(n+1))",
            r"\sum_{i = 0}^{n} \mathopen{}\left({i}\mathclose{}\right)",
        ),
        (
            "prod(i for i in range(n-1))",
            r"\prod_{i = 0}^{n - 2} \mathopen{}\left({i}\mathclose{}\right)",
        ),
    ],
)
def test_visit_call_sum_prod_multiple_comprehension(code: str, latex: str) -> None:
    node = ast_utils.parse_expr(code)
    assert isinstance(node, ast.Call)
    assert FunctionCodegen().visit(node) == latex


@pytest.mark.parametrize(
    "src_suffix,dest_suffix",
    [
        (
            "(i for i in x if i < y)",
            r"_{\mathopen{}\left( i \in x \mathclose{}\right) "
            r"\land \mathopen{}\left( i < y \mathclose{}\right)}^{} "
            r"\mathopen{}\left({i}\mathclose{}\right)",
        ),
        (
            "(i for i in x if i < y if f(i))",
            r"_{\mathopen{}\left( i \in x \mathclose{}\right)"
            r" \land \mathopen{}\left( i < y \mathclose{}\right)"
            r" \land \mathopen{}\left( f \mathopen{}\left("
            r" i \mathclose{}\right) \mathclose{}\right)}^{}"
            r" \mathopen{}\left({i}\mathclose{}\right)",
        ),
    ],
)
def test_visit_call_sum_prod_with_if(src_suffix: str, dest_suffix: str) -> None:
    for src_fn, dest_fn in [("sum", r"\sum"), ("prod", r"\prod")]:
        node = ast_utils.parse_expr(src_fn + src_suffix)
        assert isinstance(node, ast.Call)
        assert FunctionCodegen().visit(node) == dest_fn + dest_suffix


@pytest.mark.parametrize(
    "code,latex",
    [
        (
            "x if x < y else y",
            r"\left\{ \begin{array}{ll}"
            r" x, & \mathrm{if} \ x < y \\"
            r" y, & \mathrm{otherwise}"
            r" \end{array} \right.",
        ),
        (
            "x if x < y else (y if y < z else z)",
            r"\left\{ \begin{array}{ll}"
            r" x, & \mathrm{if} \ x < y \\"
            r" y, & \mathrm{if} \ y < z \\"
            r" z, & \mathrm{otherwise}"
            r" \end{array} \right.",
        ),
        (
            "x if x < y else (y if y < z else (z if z < w else w))",
            r"\left\{ \begin{array}{ll}"
            r" x, & \mathrm{if} \ x < y \\"
            r" y, & \mathrm{if} \ y < z \\"
            r" z, & \mathrm{if} \ z < w \\"
            r" w, & \mathrm{otherwise}"
            r" \end{array} \right.",
        ),
    ],
)
def test_if_then_else(code: str, latex: str) -> None:
    node = ast_utils.parse_expr(code)
    assert isinstance(node, ast.IfExp)
    assert FunctionCodegen().visit(node) == latex


@pytest.mark.parametrize(
    "code,latex",
    [
        # x op y
        ("x**y", r"x^{y}"),
        ("x * y", r"x y"),
        ("x @ y", r"x y"),
        ("x / y", r"\frac{x}{y}"),
        ("x // y", r"\left\lfloor\frac{x}{y}\right\rfloor"),
        ("x % y", r"x \mathbin{\%} y"),
        ("x + y", r"x + y"),
        ("x - y", r"x - y"),
        ("x << y", r"x \ll y"),
        ("x >> y", r"x \gg y"),
        ("x & y", r"x \mathbin{\&} y"),
        ("x ^ y", r"x \oplus y"),
        ("x | y", R"x \mathbin{|} y"),
        # (x op y) op z
        ("(x**y)**z", r"\mathopen{}\left( x^{y} \mathclose{}\right)^{z}"),
        ("(x * y) * z", r"x y z"),
        ("(x @ y) @ z", r"x y z"),
        ("(x / y) / z", r"\frac{\frac{x}{y}}{z}"),
        (
            "(x // y) // z",
            r"\left\lfloor\frac{\left\lfloor\frac{x}{y}\right\rfloor}{z}\right\rfloor",
        ),
        ("(x % y) % z", r"x \mathbin{\%} y \mathbin{\%} z"),
        ("(x + y) + z", r"x + y + z"),
        ("(x - y) - z", r"x - y - z"),
        ("(x << y) << z", r"x \ll y \ll z"),
        ("(x >> y) >> z", r"x \gg y \gg z"),
        ("(x & y) & z", r"x \mathbin{\&} y \mathbin{\&} z"),
        ("(x ^ y) ^ z", r"x \oplus y \oplus z"),
        ("(x | y) | z", r"x \mathbin{|} y \mathbin{|} z"),
        # x op (y op z)
        ("x**(y**z)", r"x^{y^{z}}"),
        ("x * (y * z)", r"x y z"),
        ("x @ (y @ z)", r"x y z"),
        ("x / (y / z)", r"\frac{x}{\frac{y}{z}}"),
        (
            "x // (y // z)",
            r"\left\lfloor\frac{x}{\left\lfloor\frac{y}{z}\right\rfloor}\right\rfloor",
        ),
        (
            "x % (y % z)",
            r"x \mathbin{\%} \mathopen{}\left( y \mathbin{\%} z \mathclose{}\right)",
        ),
        ("x + (y + z)", r"x + y + z"),
        ("x - (y - z)", r"x - \mathopen{}\left( y - z \mathclose{}\right)"),
        ("x << (y << z)", r"x \ll \mathopen{}\left( y \ll z \mathclose{}\right)"),
        ("x >> (y >> z)", r"x \gg \mathopen{}\left( y \gg z \mathclose{}\right)"),
        ("x & (y & z)", r"x \mathbin{\&} y \mathbin{\&} z"),
        ("x ^ (y ^ z)", r"x \oplus y \oplus z"),
        ("x | (y | z)", r"x \mathbin{|} y \mathbin{|} z"),
        # x OP y op z
        ("x**y * z", r"x^{y} z"),
        ("x * y + z", r"x y + z"),
        ("x @ y + z", r"x y + z"),
        ("x / y + z", r"\frac{x}{y} + z"),
        ("x // y + z", r"\left\lfloor\frac{x}{y}\right\rfloor + z"),
        ("x % y + z", r"x \mathbin{\%} y + z"),
        ("x + y << z", r"x + y \ll z"),
        ("x - y << z", r"x - y \ll z"),
        ("x << y & z", r"x \ll y \mathbin{\&} z"),
        ("x >> y & z", r"x \gg y \mathbin{\&} z"),
        ("x & y ^ z", r"x \mathbin{\&} y \oplus z"),
        ("x ^ y | z", r"x \oplus y \mathbin{|} z"),
        # x OP (y op z)
        ("x**(y * z)", r"x^{y z}"),
        ("x * (y + z)", r"x \mathopen{}\left( y + z \mathclose{}\right)"),
        ("x @ (y + z)", r"x \mathopen{}\left( y + z \mathclose{}\right)"),
        ("x / (y + z)", r"\frac{x}{y + z}"),
        ("x // (y + z)", r"\left\lfloor\frac{x}{y + z}\right\rfloor"),
        ("x % (y + z)", r"x \mathbin{\%} \mathopen{}\left( y + z \mathclose{}\right)"),
        ("x + (y << z)", r"x + \mathopen{}\left( y \ll z \mathclose{}\right)"),
        ("x - (y << z)", r"x - \mathopen{}\left( y \ll z \mathclose{}\right)"),
        (
            "x << (y & z)",
            r"x \ll \mathopen{}\left( y \mathbin{\&} z \mathclose{}\right)",
        ),
        (
            "x >> (y & z)",
            r"x \gg \mathopen{}\left( y \mathbin{\&} z \mathclose{}\right)",
        ),
        (
            "x & (y ^ z)",
            r"x \mathbin{\&} \mathopen{}\left( y \oplus z \mathclose{}\right)",
        ),
        (
            "x ^ (y | z)",
            r"x \oplus \mathopen{}\left( y \mathbin{|} z \mathclose{}\right)",
        ),
        # x op y OP z
        ("x * y**z", r"x y^{z}"),
        ("x + y * z", r"x + y z"),
        ("x + y @ z", r"x + y z"),
        ("x + y / z", r"x + \frac{y}{z}"),
        ("x + y // z", r"x + \left\lfloor\frac{y}{z}\right\rfloor"),
        ("x + y % z", r"x + y \mathbin{\%} z"),
        ("x << y + z", r"x \ll y + z"),
        ("x << y - z", r"x \ll y - z"),
        ("x & y << z", r"x \mathbin{\&} y \ll z"),
        ("x & y >> z", r"x \mathbin{\&} y \gg z"),
        ("x ^ y & z", r"x \oplus y \mathbin{\&} z"),
        ("x | y ^ z", r"x \mathbin{|} y \oplus z"),
        # (x op y) OP z
        ("(x * y)**z", r"\mathopen{}\left( x y \mathclose{}\right)^{z}"),
        ("(x + y) * z", r"\mathopen{}\left( x + y \mathclose{}\right) z"),
        ("(x + y) @ z", r"\mathopen{}\left( x + y \mathclose{}\right) z"),
        ("(x + y) / z", r"\frac{x + y}{z}"),
        ("(x + y) // z", r"\left\lfloor\frac{x + y}{z}\right\rfloor"),
        ("(x + y) % z", r"\mathopen{}\left( x + y \mathclose{}\right) \mathbin{\%} z"),
        ("(x << y) + z", r"\mathopen{}\left( x \ll y \mathclose{}\right) + z"),
        ("(x << y) - z", r"\mathopen{}\left( x \ll y \mathclose{}\right) - z"),
        (
            "(x & y) << z",
            r"\mathopen{}\left( x \mathbin{\&} y \mathclose{}\right) \ll z",
        ),
        (
            "(x & y) >> z",
            r"\mathopen{}\left( x \mathbin{\&} y \mathclose{}\right) \gg z",
        ),
        (
            "(x ^ y) & z",
            r"\mathopen{}\left( x \oplus y \mathclose{}\right) \mathbin{\&} z",
        ),
        (
            "(x | y) ^ z",
            r"\mathopen{}\left( x \mathbin{|} y \mathclose{}\right) \oplus z",
        ),
        # is_wrapped
        ("(x // y)**z", r"\left\lfloor\frac{x}{y}\right\rfloor^{z}"),
        # With Call
        ("x**f(y)", r"x^{f \mathopen{}\left( y \mathclose{}\right)}"),
        (
            "f(x)**y",
            r"\mathopen{}\left("
            r" f \mathopen{}\left( x \mathclose{}\right)"
            r" \mathclose{}\right)^{y}",
        ),
        ("x * f(y)", r"x f \mathopen{}\left( y \mathclose{}\right)"),
        ("f(x) * y", r"f \mathopen{}\left( x \mathclose{}\right) y"),
        ("x / f(y)", r"\frac{x}{f \mathopen{}\left( y \mathclose{}\right)}"),
        ("f(x) / y", r"\frac{f \mathopen{}\left( x \mathclose{}\right)}{y}"),
        ("x + f(y)", r"x + f \mathopen{}\left( y \mathclose{}\right)"),
        ("f(x) + y", r"f \mathopen{}\left( x \mathclose{}\right) + y"),
        # With is_wrapped Call
        ("sqrt(x) ** y", r"\sqrt{ x }^{y}"),
        # With UnaryOp
        ("x**-y", r"x^{-y}"),
        ("(-x)**y", r"\mathopen{}\left( -x \mathclose{}\right)^{y}"),
        ("x * -y", r"x -y"),  # TODO(odashi): google/latexify_py#89
        ("-x * y", r"-x y"),
        ("x / -y", r"\frac{x}{-y}"),
        ("-x / y", r"\frac{-x}{y}"),
        ("x + -y", r"x + -y"),
        ("-x + y", r"-x + y"),
        # With Compare
        ("x**(y == z)", r"x^{y = z}"),
        ("(x == y)**z", r"\mathopen{}\left( x = y \mathclose{}\right)^{z}"),
        ("x * (y == z)", r"x \mathopen{}\left( y = z \mathclose{}\right)"),
        ("(x == y) * z", r"\mathopen{}\left( x = y \mathclose{}\right) z"),
        ("x / (y == z)", r"\frac{x}{y = z}"),
        ("(x == y) / z", r"\frac{x = y}{z}"),
        ("x + (y == z)", r"x + \mathopen{}\left( y = z \mathclose{}\right)"),
        ("(x == y) + z", r"\mathopen{}\left( x = y \mathclose{}\right) + z"),
        # With BoolOp
        ("x**(y and z)", r"x^{y \land z}"),
        ("(x and y)**z", r"\mathopen{}\left( x \land y \mathclose{}\right)^{z}"),
        ("x * (y and z)", r"x \mathopen{}\left( y \land z \mathclose{}\right)"),
        ("(x and y) * z", r"\mathopen{}\left( x \land y \mathclose{}\right) z"),
        ("x / (y and z)", r"\frac{x}{y \land z}"),
        ("(x and y) / z", r"\frac{x \land y}{z}"),
        ("x + (y and z)", r"x + \mathopen{}\left( y \land z \mathclose{}\right)"),
        ("(x and y) + z", r"\mathopen{}\left( x \land y \mathclose{}\right) + z"),
    ],
)
def test_visit_binop(code: str, latex: str) -> None:
    tree = ast_utils.parse_expr(code)
    assert isinstance(tree, ast.BinOp)
    assert function_codegen.FunctionCodegen().visit(tree) == latex


@pytest.mark.parametrize(
    "code,latex",
    [
        # With literals
        ("+x", r"+x"),
        ("-x", r"-x"),
        ("~x", r"\mathord{\sim} x"),
        ("not x", r"\lnot x"),
        # With Call
        ("+f(x)", r"+f \mathopen{}\left( x \mathclose{}\right)"),
        ("-f(x)", r"-f \mathopen{}\left( x \mathclose{}\right)"),
        ("~f(x)", r"\mathord{\sim} f \mathopen{}\left( x \mathclose{}\right)"),
        ("not f(x)", r"\lnot f \mathopen{}\left( x \mathclose{}\right)"),
        # With BinOp
        ("+(x + y)", r"+\mathopen{}\left( x + y \mathclose{}\right)"),
        ("-(x + y)", r"-\mathopen{}\left( x + y \mathclose{}\right)"),
        ("~(x + y)", r"\mathord{\sim} \mathopen{}\left( x + y \mathclose{}\right)"),
        ("not x + y", r"\lnot \mathopen{}\left( x + y \mathclose{}\right)"),
        # With Compare
        ("+(x == y)", r"+\mathopen{}\left( x = y \mathclose{}\right)"),
        ("-(x == y)", r"-\mathopen{}\left( x = y \mathclose{}\right)"),
        ("~(x == y)", r"\mathord{\sim} \mathopen{}\left( x = y \mathclose{}\right)"),
        ("not x == y", r"\lnot \mathopen{}\left( x = y \mathclose{}\right)"),
        # With BoolOp
        ("+(x and y)", r"+\mathopen{}\left( x \land y \mathclose{}\right)"),
        ("-(x and y)", r"-\mathopen{}\left( x \land y \mathclose{}\right)"),
        (
            "~(x and y)",
            r"\mathord{\sim} \mathopen{}\left( x \land y \mathclose{}\right)",
        ),
        ("not (x and y)", r"\lnot \mathopen{}\left( x \land y \mathclose{}\right)"),
    ],
)
def test_visit_unaryop(code: str, latex: str) -> None:
    tree = ast_utils.parse_expr(code)
    assert isinstance(tree, ast.UnaryOp)
    assert function_codegen.FunctionCodegen().visit(tree) == latex


@pytest.mark.parametrize(
    "code,latex",
    [
        # 1 comparator
        ("a == b", "a = b"),
        ("a > b", "a > b"),
        ("a >= b", r"a \ge b"),
        ("a in b", r"a \in b"),
        ("a is b", r"a \equiv b"),
        ("a is not b", r"a \not\equiv b"),
        ("a < b", "a < b"),
        ("a <= b", r"a \le b"),
        ("a != b", r"a \ne b"),
        ("a not in b", r"a \notin b"),
        # 2 comparators
        ("a == b == c", "a = b = c"),
        ("a == b > c", "a = b > c"),
        ("a == b >= c", r"a = b \ge c"),
        ("a == b < c", "a = b < c"),
        ("a == b <= c", r"a = b \le c"),
        ("a > b == c", "a > b = c"),
        ("a > b > c", "a > b > c"),
        ("a > b >= c", r"a > b \ge c"),
        ("a >= b == c", r"a \ge b = c"),
        ("a >= b > c", r"a \ge b > c"),
        ("a >= b >= c", r"a \ge b \ge c"),
        ("a < b == c", "a < b = c"),
        ("a < b < c", "a < b < c"),
        ("a < b <= c", r"a < b \le c"),
        ("a <= b == c", r"a \le b = c"),
        ("a <= b < c", r"a \le b < c"),
        ("a <= b <= c", r"a \le b \le c"),
        # With Call
        ("a == f(b)", r"a = f \mathopen{}\left( b \mathclose{}\right)"),
        ("f(a) == b", r"f \mathopen{}\left( a \mathclose{}\right) = b"),
        # With BinOp
        ("a == b + c", r"a = b + c"),
        ("a + b == c", r"a + b = c"),
        # With UnaryOp
        ("a == -b", r"a = -b"),
        ("-a == b", r"-a = b"),
        ("a == (not b)", r"a = \lnot b"),
        ("(not a) == b", r"\lnot a = b"),
        # With BoolOp
        ("a == (b and c)", r"a = \mathopen{}\left( b \land c \mathclose{}\right)"),
        ("(a and b) == c", r"\mathopen{}\left( a \land b \mathclose{}\right) = c"),
    ],
)
def test_visit_compare(code: str, latex: str) -> None:
    tree = ast_utils.parse_expr(code)
    assert isinstance(tree, ast.Compare)
    assert function_codegen.FunctionCodegen().visit(tree) == latex


@pytest.mark.parametrize(
    "code,latex",
    [
        # With literals
        ("a and b", r"a \land b"),
        ("a and b and c", r"a \land b \land c"),
        ("a or b", r"a \lor b"),
        ("a or b or c", r"a \lor b \lor c"),
        ("a or b and c", r"a \lor b \land c"),
        (
            "(a or b) and c",
            r"\mathopen{}\left( a \lor b \mathclose{}\right) \land c",
        ),
        ("a and b or c", r"a \land b \lor c"),
        (
            "a and (b or c)",
            r"a \land \mathopen{}\left( b \lor c \mathclose{}\right)",
        ),
        # With Call
        ("a and f(b)", r"a \land f \mathopen{}\left( b \mathclose{}\right)"),
        ("f(a) and b", r"f \mathopen{}\left( a \mathclose{}\right) \land b"),
        ("a or f(b)", r"a \lor f \mathopen{}\left( b \mathclose{}\right)"),
        ("f(a) or b", r"f \mathopen{}\left( a \mathclose{}\right) \lor b"),
        # With BinOp
        ("a and b + c", r"a \land b + c"),
        ("a + b and c", r"a + b \land c"),
        ("a or b + c", r"a \lor b + c"),
        ("a + b or c", r"a + b \lor c"),
        # With UnaryOp
        ("a and not b", r"a \land \lnot b"),
        ("not a and b", r"\lnot a \land b"),
        ("a or not b", r"a \lor \lnot b"),
        ("not a or b", r"\lnot a \lor b"),
        # With Compare
        ("a and b == c", r"a \land b = c"),
        ("a == b and c", r"a = b \land c"),
        ("a or b == c", r"a \lor b = c"),
        ("a == b or c", r"a = b \lor c"),
    ],
)
def test_visit_boolop(code: str, latex: str) -> None:
    tree = ast_utils.parse_expr(code)
    assert isinstance(tree, ast.BoolOp)
    assert function_codegen.FunctionCodegen().visit(tree) == latex


@test_utils.require_at_most(7)
@pytest.mark.parametrize(
    "code,cls,latex",
    [
        ("0", ast.Num, "0"),
        ("1", ast.Num, "1"),
        ("0.0", ast.Num, "0.0"),
        ("1.5", ast.Num, "1.5"),
        ("0.0j", ast.Num, "0j"),
        ("1.0j", ast.Num, "1j"),
        ("1.5j", ast.Num, "1.5j"),
        ('"abc"', ast.Str, r'\textrm{"abc"}'),
        ('b"abc"', ast.Bytes, r"\textrm{b'abc'}"),
        ("None", ast.NameConstant, r"\mathrm{None}"),
        ("False", ast.NameConstant, r"\mathrm{False}"),
        ("True", ast.NameConstant, r"\mathrm{True}"),
        ("...", ast.Ellipsis, r"\cdots"),
    ],
)
def test_visit_constant_lagacy(code: str, cls: type[ast.expr], latex: str) -> None:
    tree = ast_utils.parse_expr(code)
    assert isinstance(tree, cls)
    assert function_codegen.FunctionCodegen().visit(tree) == latex


@test_utils.require_at_least(8)
@pytest.mark.parametrize(
    "code,latex",
    [
        ("0", "0"),
        ("1", "1"),
        ("0.0", "{0.0}"),
        ("1.5", "{1.5}"),
        ("0.0j", "{0j}"),
        ("1.0j", "{1j}"),
        ("1.5j", "{1.5j}"),
        ('"abc"', r'\textrm{"abc"}'),
        ('b"abc"', r"\textrm{b'abc'}"),
        ("None", r"\mathrm{None}"),
        ("False", r"\mathrm{False}"),
        ("True", r"\mathrm{True}"),
        ("...", r"{\cdots}"),
    ],
)
def test_visit_constant(code: str, latex: str) -> None:
    tree = ast_utils.parse_expr(code)
    assert isinstance(tree, ast.Constant)


@pytest.mark.parametrize(
    "code,latex",
    [
        ("x[0]", "x_{0}"),
        ("x[0][1]", "x_{0, 1}"),
        ("x[0][1][2]", "x_{0, 1, 2}"),
        ("x[foo]", r"x_{\mathrm{foo}}"),
        ("x[floor(x)]", r"x_{\mathopen{}\left\lfloor x \mathclose{}\right\rfloor}"),
    ],
)
def test_visit_subscript(code: str, latex: str) -> None:
    tree = ast_utils.parse_expr(code)
    assert isinstance(tree, ast.Subscript)
    assert function_codegen.FunctionCodegen().visit(tree) == latex


@pytest.mark.parametrize(
    "code,latex",
    [
        ("a - b", r"a \setminus b"),
        ("a & b", r"a \cap b"),
        ("a ^ b", r"a \mathbin{\triangle} b"),
        ("a | b", r"a \cup b"),
    ],
)
def test_use_set_symbols_binop(code: str, latex: str) -> None:
    tree = ast_utils.parse_expr(code)
    assert isinstance(tree, ast.BinOp)
    assert function_codegen.FunctionCodegen(use_set_symbols=True).visit(tree) == latex


@pytest.mark.parametrize(
    "code,latex",
    [
        ("a < b", r"a \subset b"),
        ("a <= b", r"a \subseteq b"),
        ("a > b", r"a \supset b"),
        ("a >= b", r"a \supseteq b"),
    ],
)
def test_use_set_symbols_compare(code: str, latex: str) -> None:
    tree = ast_utils.parse_expr(code)
    assert isinstance(tree, ast.Compare)
    assert function_codegen.FunctionCodegen(use_set_symbols=True).visit(tree) == latex


<<<<<<< HEAD
def test_matchvalue() -> None:
    tree = ast.parse(
        textwrap.dedent(
        """
        match x:
            case 0:
                return 1
        """
        )
    ).body[0]

    assert FunctionCodegen().visit(tree) == r"\left\{ \begin{array}{ll} {1}, & \mathrm{if} \ x = {0} \\ \end{array} \right."


def test_multiple_matchvalue() -> None:
    tree = ast.parse(
        textwrap.dedent(
        """
        match x:
            case 0:
                return 1
            case 1:
                return 2
        """
        )
    ).body[0]

    assert FunctionCodegen().visit(tree) == r"\left\{ \begin{array}{ll} {1}, & \mathrm{if} \ x = {0} \\ {2}, & \mathrm{if} \ x = {1} \\ \end{array} \right."

def test_matchvalue_mutliple_statements() -> None:
    tree = ast.parse(
        textwrap.dedent(
        """
        match x:
            case 0:
                x = 5
                return 1
            case 1:
                return 2
        """
        )
    ).body[0]

    with pytest.raises(
        exceptions.LatexifySyntaxError,
        match=r"Multiple statements are not supported in Match nodes.",
    ):
        FunctionCodegen().visit(tree)
=======
@pytest.mark.parametrize(
    "code,latex",
    [
        ("array(1)", r"\mathrm{array} \mathopen{}\left( 1 \mathclose{}\right)"),
        (
            "array([])",
            r"\mathrm{array} \mathopen{}\left("
            r" \mathopen{}\left[  \mathclose{}\right]"
            r" \mathclose{}\right)",
        ),
        ("array([1])", r"\begin{bmatrix} 1 \end{bmatrix}"),
        ("array([1, 2, 3])", r"\begin{bmatrix} 1 & 2 & 3 \end{bmatrix}"),
        (
            "array([[]])",
            r"\mathrm{array} \mathopen{}\left("
            r" \mathopen{}\left[ \mathopen{}\left["
            r"  \mathclose{}\right] \mathclose{}\right]"
            r" \mathclose{}\right)",
        ),
        ("array([[1]])", r"\begin{bmatrix} 1 \end{bmatrix}"),
        ("array([[1], [2], [3]])", r"\begin{bmatrix} 1 \\ 2 \\ 3 \end{bmatrix}"),
        (
            "array([[1], [2], [3, 4]])",
            r"\mathrm{array} \mathopen{}\left("
            r" \mathopen{}\left["
            r" \mathopen{}\left[ 1 \mathclose{}\right],"
            r" \mathopen{}\left[ 2 \mathclose{}\right],"
            r" \mathopen{}\left[ 3, 4 \mathclose{}\right]"
            r" \mathclose{}\right]"
            r" \mathclose{}\right)",
        ),
        (
            "array([[1, 2], [3, 4], [5, 6]])",
            r"\begin{bmatrix} 1 & 2 \\ 3 & 4 \\ 5 & 6 \end{bmatrix}",
        ),
        # Only checks two cases for ndarray.
        ("ndarray(1)", r"\mathrm{ndarray} \mathopen{}\left( 1 \mathclose{}\right)"),
        ("ndarray([1])", r"\begin{bmatrix} 1 \end{bmatrix}"),
    ],
)
def test_numpy_array(code: str, latex: str) -> None:
    tree = ast_utils.parse_expr(code)
    assert isinstance(tree, ast.Call)
    assert function_codegen.FunctionCodegen().visit(tree) == latex
>>>>>>> 693d825f
<|MERGE_RESOLUTION|>--- conflicted
+++ resolved
@@ -914,7 +914,6 @@
     assert function_codegen.FunctionCodegen(use_set_symbols=True).visit(tree) == latex
 
 
-<<<<<<< HEAD
 def test_matchvalue() -> None:
     tree = ast.parse(
         textwrap.dedent(
@@ -963,7 +962,8 @@
         match=r"Multiple statements are not supported in Match nodes.",
     ):
         FunctionCodegen().visit(tree)
-=======
+
+
 @pytest.mark.parametrize(
     "code,latex",
     [
@@ -1008,4 +1008,3 @@
     tree = ast_utils.parse_expr(code)
     assert isinstance(tree, ast.Call)
     assert function_codegen.FunctionCodegen().visit(tree) == latex
->>>>>>> 693d825f
