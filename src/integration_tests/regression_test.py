"""End-to-end test cases of function."""

from __future__ import annotations

import math
from collections.abc import Callable
from typing import Any

from latexify import frontend


def _check_function(
    fn: Callable[..., Any],
    latex: str,
    **kwargs,
) -> None:
    """Helper to check if the obtained function has the expected LaTeX form.

    Args:
        fn: Function to check.
        latex: LaTeX form of `fn`.
        **kwargs: Arguments passed to `frontend.function`.
    """
    # Checks the syntax:
    #     @function
    #     def fn(...):
    #         ...
    if not kwargs:
        latexified = frontend.function(fn)
        assert str(latexified) == latex
        assert latexified._repr_latex_() == rf"$$ \displaystyle {latex} $$"

    # Checks the syntax:
    #     @function(**kwargs)
    #     def fn(...):
    #         ...
    latexified = frontend.function(**kwargs)(fn)
    assert str(latexified) == latex
    assert latexified._repr_latex_() == rf"$$ \displaystyle {latex} $$"

    # Checks the syntax:
    #     def fn(...):
    #         ...
    #     latexified = function(fn, **kwargs)
    latexified = frontend.function(fn, **kwargs)
    assert str(latexified) == latex
    assert latexified._repr_latex_() == rf"$$ \displaystyle {latex} $$"


def test_quadratic_solution() -> None:
    def solve(a, b, c):
        return (-b + math.sqrt(b**2 - 4 * a * c)) / (2 * a)

    latex = r"\mathrm{solve}(a, b, c) = \frac{-b + \sqrt{b^{{2}} - {4} a c}}{{2} a}"
    _check_function(solve, latex)


def test_sinc() -> None:
    def sinc(x):
        if x == 0:
            return 1
        else:
            return math.sin(x) / x

    latex = (
        r"\mathrm{sinc}(x) = "
        r"\left\{ \begin{array}{ll} "
        r"{1}, & \mathrm{if} \ "
        r"{x = {0}} \\ \frac{\sin{\left({x}\right)}}{x}, & \mathrm{otherwise} "
        r"\end{array} \right."
    )
    _check_function(sinc, latex)


def test_x_times_beta() -> None:
    def xtimesbeta(x, beta):
        return x * beta

    latex_without_symbols = r"\mathrm{xtimesbeta}(x, beta) = x beta"
    _check_function(xtimesbeta, latex_without_symbols)
    _check_function(xtimesbeta, latex_without_symbols, use_math_symbols=False)

    latex_with_symbols = r"\mathrm{xtimesbeta}(x, {\beta}) = x {\beta}"
    _check_function(xtimesbeta, latex_with_symbols, use_math_symbols=True)


def test_sum_with_limit_1arg() -> None:
    def sum_with_limit(n):
        return sum(i**2 for i in range(n))

    latex = (
        r"\mathrm{sum_with_limit}(n) = \sum_{i = {0}}^{{n - 1}}"
        r" \mathopen{}\left({i^{{2}}}\mathclose{}\right)"
    )
    _check_function(sum_with_limit, latex)


def test_sum_with_limit_2args() -> None:
    def sum_with_limit(a, n):
        return sum(i**2 for i in range(a, n))

    latex = (
        r"\mathrm{sum_with_limit}(a, n) = \sum_{i = a}^{{n - 1}} "
        r"\mathopen{}\left({i^{{2}}}\mathclose{}\right)"
    )
    _check_function(sum_with_limit, latex)


def test_sum_with_reducible_limit() -> None:
    def sum_with_limit(n):
        return sum(i for i in range(n + 1))

    latex = (
        r"\mathrm{sum_with_limit}(n) = \sum_{i = {0}}^{{n}} "
        r"\mathopen{}\left({i}\mathclose{}\right)"
    )
    _check_function(sum_with_limit, latex)


def test_sum_with_irreducible_limit() -> None:
    def sum_with_limit(n):
        return sum(i for i in range(n * 3))

    latex = (
        r"\mathrm{sum_with_limit}(n) = \sum_{i = {0}}^{{n {3} - 1}} "
        r"\mathopen{}\left({i}\mathclose{}\right)"
    )
    _check_function(sum_with_limit, latex)


def test_prod_with_limit_1arg() -> None:
    def prod_with_limit(n):
        return math.prod(i**2 for i in range(n))

    latex = (
        r"\mathrm{prod_with_limit}(n) = "
        r"\prod_{i = {0}}^{{n - 1}} \mathopen{}\left({i^{{2}}}\mathclose{}\right)"
    )
    _check_function(prod_with_limit, latex)


def test_prod_with_limit_2args() -> None:
    def prod_with_limit(a, n):
        return math.prod(i**2 for i in range(a, n))

    latex = (
        r"\mathrm{prod_with_limit}(a, n) = "
        r"\prod_{i = a}^{{n - 1}} \mathopen{}\left({i^{{2}}}\mathclose{}\right)"
    )
    _check_function(prod_with_limit, latex)


def test_prod_with_reducible_limits() -> None:
    def prod_with_limit(n):
        return math.prod(i for i in range(n - 1))

    latex = (
        r"\mathrm{prod_with_limit}(n) = "
        r"\prod_{i = {0}}^{{n - {2}}} \mathopen{}\left({i}\mathclose{}\right)"
    )
    _check_function(prod_with_limit, latex)


def test_prod_with_irreducible_limit() -> None:
    def prod_with_limit(n):
        return math.prod(i for i in range(n * 3))

    latex = (
        r"\mathrm{prod_with_limit}(n) = "
        r"\prod_{i = {0}}^{{n {3} - 1}} \mathopen{}\left({i}\mathclose{}\right)"
    )
    _check_function(prod_with_limit, latex)


def test_nested_function() -> None:
    def nested(x):
        return 3 * x

    _check_function(nested, r"\mathrm{nested}(x) = {3} x")


def test_double_nested_function() -> None:
    def nested(x):
        def inner(y):
            return x * y

        return inner

    _check_function(nested(3), r"\mathrm{inner}(y) = x y")


def test_use_raw_function_name() -> None:
    def foo_bar():
        return 42

    _check_function(foo_bar, r"\mathrm{foo_bar}() = {42}")
    _check_function(
        foo_bar,
        r"\mathrm{foo_bar}() = {42}",
        use_raw_function_name=False,
    )
    _check_function(
        foo_bar,
        r"\mathrm{foo\_bar}() = {42}",
        use_raw_function_name=True,
    )


def test_reduce_assignments() -> None:
    def f(x):
        a = x + x
        return 3 * a

    _check_function(
        f,
        r"\begin{array}{l} a = x + x \\ \mathrm{f}(x) = {3} a \end{array}",
    )
    _check_function(
        f,
        r"\mathrm{f}(x) = {3} \mathopen{}\left( x + x \mathclose{}\right)",
        reduce_assignments=True,
    )


def test_reduce_assignments_double() -> None:
    def f(x):
        a = x**2
        b = a + a
        return 3 * b

    latex_without_option = (
        r"\begin{array}{l} "
        r"a = x^{{2}} \\ "
        r"b = a + a \\ "
        r"\mathrm{f}(x) = {3} b "
        r"\end{array}"
    )

    _check_function(f, latex_without_option)
    _check_function(f, latex_without_option, reduce_assignments=False)
    _check_function(
        f,
        r"\mathrm{f}(x) = {3} \mathopen{}\left( x^{{2}} + x^{{2}} \mathclose{}\right)",
        reduce_assignments=True,
    )


def test_reduce_assignments_with_if() -> None:
    def sigmoid(x):
        p = 1 / (1 + math.exp(-x))
        n = math.exp(x) / (math.exp(x) + 1)
        if x > 0:
            return p
        else:
            return n

    _check_function(
        sigmoid,
        (
            r"\mathrm{sigmoid}(x) = \left\{ \begin{array}{ll} "
            r"\frac{{1}}{{1} + \exp{\left({-x}\right)}}, & "
            r"\mathrm{if} \ {x > {0}} \\ "
            r"\frac{\exp{\left({x}\right)}}{\exp{\left({x}\right)} + {1}}, & "
            r"\mathrm{otherwise} "
            r"\end{array} \right."
        ),
        reduce_assignments=True,
    )


def test_sub_bracket() -> None:
    def solve(a, b):
        return ((a + b) - b) / (a - b) - (a + b) - (a - b) - (a * b)

    latex = (
        r"\mathrm{solve}(a, b) = "
        r"\frac{a + b - b}{a - b} - \mathopen{}\left( "
        r"a + b \mathclose{}\right) - \mathopen{}\left( "
        r"a - b \mathclose{}\right) - a b"
    )
    _check_function(solve, latex)


<<<<<<< HEAD
def test_expand_hypot_function_without_attribute_access() -> None:
    from math import hypot

    def solve(x, y, z):
        return hypot(x, y, z)

    latex = r"\mathrm{solve}(x, y, z) = \sqrt{x^{{2}} + y^{{2}} + z^{{2}}}"
    _check_function(solve, latex, expand_functions={"hypot"})


def test_expand_hypot_function() -> None:
    def solve(x, y, z):
        return math.hypot(x, y, z)

    latex = r"\mathrm{solve}(x, y, z) = \sqrt{x^{{2}} + y^{{2}} + z^{{2}}}"
    _check_function(solve, latex, expand_functions={"hypot"})


def test_expand_nested_function() -> None:
    def solve(a, b, x, y):
        return math.hypot(math.hypot(a, b), x, y)

    latex = (
        r"\mathrm{solve}(a, b, x, y) = "
        r"\sqrt{"
        r"\sqrt{a^{{2}} + b^{{2}}}^{{2}} + "
        r"x^{{2}} + y^{{2}}}"
    )
    _check_function(solve, latex, expand_functions={"hypot"})
=======
def test_docstring_allowed() -> None:
    def solve(x):
        """The identity function."""
        return x

    latex = r"\mathrm{solve}(x) = x"
    _check_function(solve, latex)


def test_multiple_constants_allowed() -> None:
    def solve(x):
        """The identity function."""
        123
        True
        return x

    latex = r"\mathrm{solve}(x) = x"
    _check_function(solve, latex)
>>>>>>> 4f0a208b
<|MERGE_RESOLUTION|>--- conflicted
+++ resolved
@@ -281,7 +281,6 @@
     _check_function(solve, latex)
 
 
-<<<<<<< HEAD
 def test_expand_hypot_function_without_attribute_access() -> None:
     from math import hypot
 
@@ -311,7 +310,8 @@
         r"x^{{2}} + y^{{2}}}"
     )
     _check_function(solve, latex, expand_functions={"hypot"})
-=======
+
+
 def test_docstring_allowed() -> None:
     def solve(x):
         """The identity function."""
@@ -329,5 +329,4 @@
         return x
 
     latex = r"\mathrm{solve}(x) = x"
-    _check_function(solve, latex)
->>>>>>> 4f0a208b
+    _check_function(solve, latex)