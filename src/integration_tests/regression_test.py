"""End-to-end test cases of function."""

from __future__ import annotations

from collections.abc import Callable
import math
from typing import Any

from latexify import frontend


def _check_function(
    fn: Callable[..., Any],
    latex: str,
    **kwargs,
) -> None:
    """Helper to check if the obtained function has the expected LaTeX form.

    Args:
        fn: Function to check.
        latex: LaTeX form of `fn`.
        **kwargs: Arguments passed to `frontend.function`.
    """
    # Checks the syntax:
    #     @function
    #     def fn(...):
    #         ...
    if not kwargs:
        latexified = frontend.function(fn)
        assert str(latexified) == latex
        assert latexified._repr_latex_() == rf"$$ \displaystyle {latex} $$"

    # Checks the syntax:
    #     @function(**kwargs)
    #     def fn(...):
    #         ...
<<<<<<< HEAD
    latexified = frontend.function(fn, **kwargs)
=======
    latexified = frontend.with_latex(**kwargs)(fn)
>>>>>>> 91e62202
    assert str(latexified) == latex
    assert latexified._repr_latex_() == rf"$$ \displaystyle {latex} $$"

    # Checks the syntax:
    #     def fn(...):
    #         ...
    #     latexified = function(fn, **kwargs)
    latexified = frontend.function(fn, **kwargs)
    assert str(latexified) == latex
    assert latexified._repr_latex_() == rf"$$ \displaystyle {latex} $$"


def test_quadratic_solution() -> None:
    def solve(a, b, c):
        return (-b + math.sqrt(b**2 - 4 * a * c)) / (2 * a)

    latex = r"\mathrm{solve}(a, b, c) = \frac{-b + \sqrt{b^{{2}} - {4}ac}}{{2}a}"
    _check_function(solve, latex)


def test_sinc() -> None:
    def sinc(x):
        if x == 0:
            return 1
        else:
            return math.sin(x) / x

    latex = (
        r"\mathrm{sinc}(x) = "
        r"\left\{ \begin{array}{ll} "
        r"{1}, & \mathrm{if} \ "
        r"{x = {0}} \\ \frac{\sin{\left({x}\right)}}{x}, & \mathrm{otherwise} "
        r"\end{array} \right."
    )
    _check_function(sinc, latex)


def test_x_times_beta() -> None:
    def xtimesbeta(x, beta):
        return x * beta

    latex_without_symbols = r"\mathrm{xtimesbeta}(x, beta) = xbeta"
    _check_function(xtimesbeta, latex_without_symbols)
    _check_function(xtimesbeta, latex_without_symbols, use_math_symbols=False)

    latex_with_symbols = r"\mathrm{xtimesbeta}(x, {\beta}) = x{\beta}"
    _check_function(xtimesbeta, latex_with_symbols, use_math_symbols=True)


def test_sum_with_limit_1arg() -> None:
    def sum_with_limit(n):
        return sum(i**2 for i in range(n))

    latex = (
        r"\mathrm{sum_with_limit}(n) = \sum_{i = 0}^{{n - 1}} \left({i^{{2}}}\right)"
    )
    _check_function(sum_with_limit, latex)


def test_sum_with_limit_2args() -> None:
    def sum_with_limit(a, n):
        return sum(i**2 for i in range(a, n))

    latex = (
        r"\mathrm{sum_with_limit}(a, n) = \sum_{i = a}^{{n - 1}} \left({i^{{2}}}\right)"
    )
    _check_function(sum_with_limit, latex)


def test_prod_with_limit_1arg() -> None:
    def prod_with_limit(n):
        return math.prod(i**2 for i in range(n))

    latex = (
        r"\mathrm{prod_with_limit}(n) = \prod_{i = 0}^{{n - 1}} \left({i^{{2}}}\right)"
    )
    _check_function(prod_with_limit, latex)


def test_prod_with_limit_2args() -> None:
    def prod_with_limit(a, n):
        return math.prod(i**2 for i in range(a, n))

    latex = (
        r"\mathrm{prod_with_limit}(a, n) = "
        r"\prod_{i = a}^{{n - 1}} \left({i^{{2}}}\right)"
    )
    _check_function(prod_with_limit, latex)


def test_nested_function() -> None:
    def nested(x):
        return 3 * x

    _check_function(nested, r"\mathrm{nested}(x) = {3}x")


def test_double_nested_function() -> None:
    def nested(x):
        def inner(y):
            return x * y

        return inner

    _check_function(nested(3), r"\mathrm{inner}(y) = xy")


def test_use_raw_function_name() -> None:
    def foo_bar():
        return 42

    _check_function(foo_bar, r"\mathrm{foo_bar}() = {42}")
    _check_function(
        foo_bar,
        r"\mathrm{foo_bar}() = {42}",
        use_raw_function_name=False,
    )
    _check_function(
        foo_bar,
        r"\mathrm{foo\_bar}() = {42}",
        use_raw_function_name=True,
    )


def test_reduce_assignments() -> None:
    def f(x):
        a = x + x
        return 3 * a

    _check_function(
        f,
        r"\begin{array}{l} a = x + x \\ \mathrm{f}(x) = {3}a \end{array}",
    )
    _check_function(f, r"\mathrm{f}(x) = {3}(x + x)", reduce_assignments=True)


def test_reduce_assignments_double() -> None:
    def f(x):
        a = x**2
        b = a + a
        return 3 * b

    latex_without_option = (
        r"\begin{array}{l} "
        r"a = x^{{2}} \\ "
        r"b = a + a \\ "
        r"\mathrm{f}(x) = {3}b "
        r"\end{array}"
    )

    _check_function(f, latex_without_option)
    _check_function(f, latex_without_option, reduce_assignments=False)
    _check_function(
        f,
        r"\mathrm{f}(x) = {3}(x^{{2}} + x^{{2}})",
        reduce_assignments=True,
    )


def test_reduce_assignments_with_if() -> None:
    def sigmoid(x):
        p = 1 / (1 + math.exp(-x))
        n = math.exp(x) / (math.exp(x) + 1)
        if x > 0:
            return p
        else:
            return n

    _check_function(
        sigmoid,
        (
            r"\mathrm{sigmoid}(x) = \left\{ \begin{array}{ll} "
            r"\frac{{1}}{{1} + \exp{\left({-x}\right)}}, & "
            r"\mathrm{if} \ {x > {0}} \\ "
            r"\frac{\exp{\left({x}\right)}}{\exp{\left({x}\right)} + {1}}, & "
            r"\mathrm{otherwise} "
            r"\end{array} \right."
        ),
        reduce_assignments=True,
    )<|MERGE_RESOLUTION|>--- conflicted
+++ resolved
@@ -34,11 +34,7 @@
     #     @function(**kwargs)
     #     def fn(...):
     #         ...
-<<<<<<< HEAD
-    latexified = frontend.function(fn, **kwargs)
-=======
-    latexified = frontend.with_latex(**kwargs)(fn)
->>>>>>> 91e62202
+    latexified = frontend.function(**kwargs)(fn)
     assert str(latexified) == latex
     assert latexified._repr_latex_() == rf"$$ \displaystyle {latex} $$"
 
