--- conflicted
+++ resolved
@@ -258,8 +258,7 @@
         return x
 
     latex = r"\mathrm{solve}(x) = x"
-<<<<<<< HEAD
-    _check_function(solve, latex)
+    utils.check_function(solve, latex)
 
 
 def test_prefix_trimmed() -> None:
@@ -269,7 +268,7 @@
         return prefix.sin(x)
 
     latex = r"\mathrm{solve}(x) = \sin{\left({x}\right)}"
-    _check_function(solve, latex, prefixes={"prefix"})
+    utils.check_function(solve, latex, prefixes={"prefix"})
 
 
 def test_complex_prefix_trimmed() -> None:
@@ -280,7 +279,4 @@
         return multiple.prefixes.sin(x)
 
     latex = r"\mathrm{solve}(x) = \mathrm{prefixes.sin}\mathopen{}\left(x\mathclose{}\right)"
-    _check_function(solve, latex, prefixes={"multiple"})
-=======
-    utils.check_function(solve, latex)
->>>>>>> 4b373664
+    utils.check_function(solve, latex, prefixes={"multiple"})