--- conflicted
+++ resolved
@@ -5,7 +5,7 @@
 import textwrap
 from typing import Any, Callable
 
-from latexify import frontend
+from latexify import get_latex
 
 
 def check_algorithm(
@@ -24,7 +24,7 @@
     #     def fn(...):
     #         ...
     #     latexified = get_latex(fn, style=ALGORITHM, **kwargs)
-    latexified = frontend.get_latex(fn, style=frontend.Style.ALGORITHMIC, **kwargs)
+    latexified = get_latex(fn, style=frontend.Style.ALGORITHMIC, **kwargs)
     assert latexified == latex
 
 
@@ -62,22 +62,24 @@
             iterations = iterations + 1
         return iterations
 
-<<<<<<< HEAD
-    latex = (
-        r"\begin{algorithmic}"
-        r" \Function{collatz}{$n$}"
-        r" \State $\mathrm{iterations} \gets 0$"
-        r" \While{$n > 1$}"
-        r" \If{$n \mathbin{\%} 2 = 0$}"
-        r" \State $n \gets \left\lfloor\frac{n}{2}\right\rfloor$"
-        r" \Else \State $n \gets 3 n + 1$"
-        r" \EndIf"
-        r" \State $\mathrm{iterations} \gets \mathrm{iterations} + 1$"
-        r" \EndWhile"
-        r" \State \Return $\mathrm{iterations}$"
-        r" \EndFunction"
-        r" \end{algorithmic}"
-    )
+    latex = textwrap.dedent(
+        r"""
+        \begin{algorithmic}
+            \Function{collatz}{$n$}
+                \State $\mathrm{iterations} \gets 0$
+                \While{$n > 1$}
+                    \If{$n \mathbin{\%} 2 = 0$}
+                        \State $n \gets \left\lfloor\frac{n}{2}\right\rfloor$
+                    \Else
+                        \State $n \gets 3 \cdot n + 1$
+                    \EndIf
+                    \State $\mathrm{iterations} \gets \mathrm{iterations} + 1$
+                \EndWhile
+                \State \Return $\mathrm{iterations}$
+            \EndFunction
+        \end{algorithmic}
+        """
+    ).strip()
     check_algorithm(collatz, latex)
 
 
@@ -99,7 +101,7 @@
         r" \displaystyle \hspace{16pt} \mathbf{end \ if} \\"
         r" \displaystyle \hspace{0pt} \mathbf{end \ function}"
     )
-    check_algorithm(fact, latex, environment=frontend.Environment.JUPYTER_NOTEBOOK)
+    check_algorithm(fact, latex, environment=get_latex.JUPYTER_NOTEBOOK)
 
 
 def test_collatz_jupyter() -> None:
@@ -128,25 +130,4 @@
         r" \displaystyle \hspace{16pt} \mathbf{return} \ \mathrm{iterations} \\"
         r" \displaystyle \hspace{0pt} \mathbf{end \ function}"
     )
-    check_algorithm(collatz, latex, environment=frontend.Environment.JUPYTER_NOTEBOOK)
-=======
-    latex = textwrap.dedent(
-        r"""
-        \begin{algorithmic}
-            \Function{collatz}{$n$}
-                \State $\mathrm{iterations} \gets 0$
-                \While{$n > 1$}
-                    \If{$n \mathbin{\%} 2 = 0$}
-                        \State $n \gets \left\lfloor\frac{n}{2}\right\rfloor$
-                    \Else
-                        \State $n \gets 3 \cdot n + 1$
-                    \EndIf
-                    \State $\mathrm{iterations} \gets \mathrm{iterations} + 1$
-                \EndWhile
-                \State \Return $\mathrm{iterations}$
-            \EndFunction
-        \end{algorithmic}
-        """
-    ).strip()
-    check_algorithm(collatz, latex)
->>>>>>> 22e79a70
+    check_algorithm(collatz, latex, environment=frontend.Environment.JUPYTER_NOTEBOOK)