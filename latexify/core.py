--- conflicted
+++ resolved
@@ -64,41 +64,7 @@
     elts = [self.visit(i) for i in node.elts]
     return r'\left\{ ' + r'\space,\space '.join(elts) + r'\right\} '
 
-<<<<<<< HEAD
   def visit_Call(self, node):
-=======
-  def visit_Call(self, node):  # pylint: disable=invalid-name
-    """Visit a call node."""
-    builtin_callees = {
-        'abs': (r'\left|{', r'}\right|'),
-        'math.acos': (r'\arccos{\left({', r'}\right)}'),
-        'math.acosh': (r'\mathrm{arccosh}{\left({', r'}\right)}'),
-        'math.asin': (r'\arcsin{\left({', r'}\right)}'),
-        'math.asinh': (r'\mathrm{arcsinh}{\left({', r'}\right)}'),
-        'math.atan': (r'\arctan{\left({', r'}\right)}'),
-        'math.atanh': (r'\mathrm{arctanh}{\left({', r'}\right)}'),
-        'math.ceil': (r'\left\lceil{', r'}\right\rceil'),
-        'math.cos': (r'\cos{\left({', r'}\right)}'),
-        'math.cosh': (r'\cosh{\left({', r'}\right)}'),
-        'math.exp': (r'\exp{\left({', r'}\right)}'),
-        'math.fabs': (r'\left|{', r'}\right|'),
-        'math.factorial': (r'\left({', r'}\right)!'),
-        'math.floor': (r'\left\lfloor{', r'}\right\rfloor'),
-        'math.fsum': (r'\sum\left({', r'}\right)'),
-        'math.gamma': (r'\Gamma\left({', r'}\right)'),
-        'math.log': (r'\log{\left({', r'}\right)}'),
-        'math.log10': (r'\log_{10}{\left({', r'}\right)}'),
-        'math.log2': (r'\log_{2}{\left({', r'}\right)}'),
-        'math.prod': (r'\prod \left({', r'}\right)'),
-        'math.sin': (r'\sin{\left({', r'}\right)}'),
-        'math.sinh': (r'\sinh{\left({', r'}\right)}'),
-        'math.sqrt': (r'\sqrt{', '}'),
-        'math.tan': (r'\tan{\left({', r'}\right)}'),
-        'math.tanh': (r'\tanh{\left({', r'}\right)}'),
-        'sum': (r'\sum \left({', r'}\right)'),
-    }
-
->>>>>>> 7322305e
     callee_str = self.visit(node.func)
     lstr, rstr = constants.BUILTIN_CALLEES.get(callee_str, (None, None))
     if lstr is None:
@@ -145,23 +111,8 @@
       return reprs[type(node.op)]()
     return r'\mathrm{unknown\_uniop}(' + self.visit(node.operand) + ')'
 
-<<<<<<< HEAD
   def visit_BinOp(self, node):
     priority = constants.BIN_OP_PRIORITY
-=======
-  def visit_BinOp(self, node):  # pylint: disable=invalid-name
-    """Visit a binary op node."""
-    priority = {
-        ast.Add: 10,
-        ast.Sub: 10,
-        ast.Mult: 20,
-        ast.MatMult: 20,
-        ast.Div: 20,
-        ast.FloorDiv: 20,
-        ast.Mod: 20,
-        ast.Pow: 30,
-    }
->>>>>>> 7322305e
 
     def _unwrap(child):
       return self.visit(child)
